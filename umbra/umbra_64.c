/* **********************************************************
 * Copyright (c) 2013-2021 Google, Inc.  All rights reserved.
 * **********************************************************/

/* Dr. Memory: the memory debugger
 *
 * This library is free software; you can redistribute it and/or
 * modify it under the terms of the GNU Lesser General Public
 * License as published by the Free Software Foundation;
 * version 2.1 of the License, and no later version.

 * This library is distributed in the hope that it will be useful,
 * but WITHOUT ANY WARRANTY; without even the implied warranty of
 * MERCHANTABILITY or FITNESS FOR A PARTICULAR PURPOSE. See the GNU
 * Library General Public License for more details.

 * You should have received a copy of the GNU Lesser General Public
 * License along with this library; if not, write to the Free Software
 * Foundation, Inc., 51 Franklin Street, Fifth Floor, Boston, MA 02110-1301 USA.
 */

/* umbra_x64.c
 *
 * Umbra x64 architecture specific code.
 * In x64 architecture, we used a direct mapping approach.
 */

#include "dr_api.h"
<<<<<<< HEAD
#include "drreg.h"
=======
>>>>>>> f41a91e5
#include "instru.h"
#include "umbra.h"
#include "umbra_private.h"
#include "drmemory_framework.h"
#include "../framework/drmf.h"
#include "utils.h"
#include <string.h> /* for memchr */

#ifndef X64
# error x64 only
#endif

/***************************************************************************
 * x64 Shadow Memory Mapping Scheme Description:
 *
 * The usual application memory layout is shown below:
 * Windows 8 and below:
 *   app1: [0x00000000'00000000, 0x00000010'00000000): exec, heap, data
 *   app2: [0x000007F0'00000000, 0x00000800'00000000): lib ...
 * 1B-to-1B mapping:
 *   SHDW(app) = (app & 0x000000FF'FFFFFFFF) + 0x00000020'00000000)
 * and the result:
 *   shdw1 = SHDW(app1): [0x00000020'00000000, 0x00000030'00000000)
 *   shdw2 = SHDW(app2): [0x00000110'00000000, 0x00000120'00000000)
 * and
 *   shdw1'= SHDW(shdw1): [0x00000040'00000000, 0x00000050'00000000)
 *   shdw2'= SHDW(shdw2): [0x00000030'00000000, 0x00000040'00000000)
 * Here we call [0x00000000'00000000, 0x00000100'00000000) a unit, and each unit
 * has 16 (NUM_SEGMENTS = 0x100'00000000/0x10'00000000) segments
 * with size of 0x10'00000000.
 *
 * Windows 8.1 and above have locale.nls and stacks at locations above
 * 0x10' (i#1810): they carve out two regions inside 0x10'-0x300' which
 * we merge with the bottom region:
 *   app1: [0x00000000'00000000, 0x00000300'00000000): exec, heap, data
 *   app2: [0x00007C00'00000000, 0x00008000'00000000): libs
 * 1B-to-1B mapping:
 *   SHDW(app) = (app & 0x00000FFF'FFFFFFFF) + 0x00000700'00000000)
 * and the result:
 *   shdw1 = SHDW(app1): [0x00000700'00000000, 0x00000a00'00000000)
 *   shdw2 = SHDW(app2): [0x00001300'00000000, 0x00001700'00000000)
 * and
 *   shdw1'= SHDW(shdw1): [0x00000e00'00000000, 0x00001100'00000000)
 *   shdw2'= SHDW(shdw2): [0x00000a00'00000000, 0x00000e00'00000000)
 * Here we call [0x00000000'00000000, 0x00001000'00000000) a unit, and each
 * unit has 16 segments with size of 0x100'00000000.  Note that we do allow
 * multi-segment regions.
 *
 * Linux:
 * app1: [0x00000000'00000000, 0x00000100'00000000): exec, heap, data
 * app2: [0x00005500'00000000, 0x00005700'00000000): pie
 * app3: [0x00007F00'00000000, 0x00008000'00000000): lib, map, stack, vdso
 * app4: [0xFFFFFFFF'FF600000, 0xFFFFFFFF'FF601000]: vsyscall
 * With newer kernels, the PIE range is [0x5555'55555000, 0x5655'55555000) minus
 * the PT_LOAD base, which presumably could be anything.  However, we assume we're
 * doing full-control mode where DR itself is the PIE and that DR's PT_LOAD is
 * something small with top 32 bits all 0.
 *
 * 1B-to-1B mapping:
 *   SHDW(app) = (app & 0x00000FFF'FFFFFFFF) + 0x00001200'00000000)
 * and the result:
 * shdw1 = SHDW(app1): [0x00001200'00000000, 0x00001300'00000000)
 * shdw2 = SHDW(app2): [0x00001700'00000000, 0x00001900'00000000)
 * shdw3 = SHDW(app3): [0x00002100'00000000, 0x00002200'00000000)
 * shdw4 = SHDW(app4): [0x000021FF'F0000000, 0x000021FF'FF601000]
 * and
 * shdw1'= SHDW(shdw1): [0x00001400'00000000, 0x00001500'00000000)
 * shdw2'= SHDW(shdw2): [0x00001900'00000000, 0x00001B00'00000000)
 * shdw3'= SHDW(shdw3): [0x00001300'00000000, 0x00001400'00000000]
 * shdw4'= SHDW(shdw4): [0x000013FF'F0000000, 0x000013FF'FF601000]
 *
 * Here we call [0x00000000'00000000, 0x00001000'00000000) a unit, and each
 * unit has 16 segments with size of 0x100'00000000.
 * It is possible to adjust the number of segments per unit or the
 * unit/segment size.
 *
 *
 * If we pack the application memory into one unit by zeroing out the higher
 * bits:
 * - the application data are in two segments without conflict;
 * - their shadow data are in two segments without conflict;
 * - the shadow's shadow are in another two segments.
 * In other words, there is no conflict if we zero out the high bits and
 * only keep the low bits.
 * Moreover, the shadow address of a shadow address is an invalid address!
 * An extra layer of protection.
 *
 * For scaling up or down:
 * Windows 8.1+:
 * For scale down 2X:
 *  SHDW(app) = ((app & 0x000000FF'FFFFFFFF) + 0x00000800'00000000) >> 1
 *   SHDW(app1): [0x00000400'00000000, 0x00000580'00000000)
 *   SHDW(app2): [0x00000a00'00000000, 0x00000c00'00000000)
 *   SHDW(shdw1): [0x00000600'00000000, 0x000006c0'00000000)
 *   SHDW(shdw2): [0x00000900'00000000, 0x00000a00'00000000)
 * For scale down 4X:
 *  SHDW(app) = ((app & 0x000000FF'FFFFFFFF) + 0x00001c00'00000000) >> 2
 *   SHDW(app1): [0x00000700'00000000, 0x000007c0'00000000)
 *   SHDW(app2): [0x00000a00'00000000, 0x00000b00'00000000)
 *   SHDW(shdw1): [0x000008c0'00000000, 0x000008f0'00000000)
 *   SHDW(shdw2): [0x00000980'00000000, 0x000009c0'00000000)
 * For scale down 8X:
 *  SHDW(app) = ((app & 0x000000FF'FFFFFFFF) + 0x00003800'00000000) >> 3
 *   SHDW(app1): [0x00000700'00000000, 0x00000760'00000000)
 *   SHDW(app2): [0x00000880'00000000, 0x00000900'00000000)
 *   SHDW(shdw1): [0x000007e0'00000000, 0x000007ec'00000000)
 *   SHDW(shdw2): [0x00000810'00000000, 0x00000820'00000000)
 * For scale up 2X:
 *  SHDW(app) = ((app & 0x000001FF'FFFFFFFF) + 0x00000580'00000000) << 1
 *   SHDW(app1): [0x00000b00'00000000, 0x00001100'00000000)
 *   SHDW(app2): [0x00004300'00000000, 0x00004b00'00000000)
 *   SHDW(shdw1): [0x00001100'00000000, 0x00002100'00000000)
 *   SHDW(shdw2): [0x00002100'00000000, 0x00002d00'00000000)
 *
 * Similar for Linux: xref i#1782 about the disp value
 * For scale down 2X:
 *  SHDW(app) = ((app & 0x00000FFF'FFFFFFFF) + 0x00002200'00000000) >> 1
 * For scale down 4X:
 *  SHDW(app) = ((app & 0x00000FFF'FFFFFFFF) + 0x00004400'00000000) >> 2
 * For scale down 8X:
 *  SHDW(app) = ((app & 0x00000FFF'FFFFFFFF) + 0x00009000'00000000) >> 3
 * For scale up 2X:
 *  if the PIE in 0x5500' segment:
 *  SHDW(app) = ((app & 0x00000FFF'FFFFFFFF) + 0x00000480'00000000) << 1
 *  if the PIE in 0x5600' segment
 *  SHDW(app) = ((app & 0x00000FFF'FFFFFFFF) + 0x00000380'00000000) << 1
 *  xref i#1799 about the PIE spanning the segment gap.
 *
 * For multiple maps:
 *  We only need put them into different units.
 *  If only one unit apart, there might be conflict for supporting
 *  different scale mappings, so at least 2 units apart is necessary.
 *  For example, on Windows:
 *  Two 1B-to-1B mapping:
 *    SHDW1(app) = ((app & 0x000000FF'FFFFFFFF) + 0x00000020'00000000)
 *    SHDW2(app) = ((app & 0x000000FF'FFFFFFFF) + 0x00000220'00000000)
 *  Two 8B-to-1B mapping:
 *    SHDW1(app) = ((app & 0x000000FF'FFFFFFFF) + 0x00000100'00000000) >> 3
 *    SHDW2(app) = ((app & 0x000000FF'FFFFFFFF) + 0x00001100'00000000) >> 3
 *  Two 4B-to-1B mapping:
 *    SHDW1(app) = ((app & 0x000000FF'FFFFFFFF) + 0x00000080'00000000) >> 2
 *    SHDW2(app) = ((app & 0x000000FF'FFFFFFFF) + 0x00000880'00000000) >> 2
 *  Two 2B-to-1B mapping:
 *    SHDW1(app) = ((app & 0x000000FF'FFFFFFFF) + 0x00000040'00000000) >> 1
 *    SHDW2(app) = ((app & 0x000000FF'FFFFFFFF) + 0x00000440'00000000) >> 1
 *  Two 1B-to-2B mapping:
 *    SHDW1(app) = ((app & 0x000000FF'FFFFFFFF) + 0x00000018'00000000) << 1
 *    SHDW2(app) = ((app & 0x000000FF'FFFFFFFF) + 0x00000118'00000000) << 1
 *
 *  Similarly, on Linux:
 *  Two 1B-to-1B mapping:
 *    SHDW1(app) = ((app & 0x00000FFF'FFFFFFFF) + 0x00001200'00000000)
 *    SHDW2(app) = ((app & 0x00000FFF'FFFFFFFF) + 0x00003200'00000000)
 *    app1: [000, 100)   => [1200, 1300) => [1400, 1500)
 *                          [3200, 3300) => [3400, 3500)
 *    app2: [500, 700)   => [1700, 1900) => [1900, 1B00)
 *                          [3700, 3900) => [3900, 3B00)
 *    app3: [7F00, 8000) => [2100, 2200) => [1300, 1400)
 *                          [4100, 4200) => [4300, 4400)
 *  Two 8B-to-1B mapping:
 *    SHDW1(app) = ((app & 0x00000FFF'FFFFFFFF) + 0x00009000'00000000) >> 3
 *    SHDW2(app) = ((app & 0x00000FFF'FFFFFFFF) + 0x00019000'00000000) >> 3
 *    app1: [000, 100)   => [1200, 1220) => [1240, 1244)
 *                          [3200, 3220) => [3240, 3244)
 *    app2: [500, 700)   => [12A0, 12E0) => [1254, 125C)
 *                          [32A0, 32E0) => [3254, 325C)
 *    app3: [7F00, 8000) => [13E0, 1400) => [127C, 1280)
 *                          [33E0, 3400) => [327C, 3280)
 *  Two 4B-to-1B mapping:
 *    SHDW1(app) = ((app & 0x00000FFF'FFFFFFFF) + 0x00004400'00000000) >> 2
 *    SHDW2(app) = ((app & 0x00000FFF'FFFFFFFF) + 0x0000c400'00000000) >> 2
 *    app1: [000, 100)   => [1100, 1140) => [1140, 1150)
 *                          [3100, 3140) => [3340, 3350)
 *    app2: [500, 700)   => [1240, 12C0) => [1190, 11B0)
 *                          [3240, 32C0) => [3190, 31B0)
 *    app3: [7F00, 8000) => [14C0, 1500) => [1230, 1240)
 *                          [36C0, 3500) => [3230, 3240)
 *  Two 2B-to-1B mapping:
 *    SHDW1(app) = ((app & 0x00000FFF'FFFFFFFF) + 0x00002200'00000000) >> 1
 *    SHDW2(app) = ((app & 0x00000FFF'FFFFFFFF) + 0x00006200'00000000) >> 1
 *    app1: [000, 100)   => [1100, 1180) => [1180, 11C0)
 *                          [3100, 3180) => [3180, 31C0)
 *    app2: [500, 700)   => [1380, 1480) => [12C0, 1340)
 *                          [3380, 3480) => [32C0, 3340)
 *    app3: [7F00, 8000) => [1880, 1900) => [1540, 1580)
 *                          [3880, 3900) => [3540, 3580)
 *  Two 1B-to-2B mapping:
 *    if pie in 0x5500' segment:
 *    SHDW1(app) = ((app & 0x00000FFF'FFFFFFFF) + 0x00000480'00000000) << 1
 *    SHDW2(app) = ((app & 0x00000FFF'FFFFFFFF) + 0x00001480'00000000) << 1
 *    app1: [000, 100)   => [ 900,  B00) => [1B00, 1F00)
 *                          [2900, 2B00) => [3B00, 3F00)
 *    app2: [500, 600)   => [1300, 1500) => [ F00, 1300)
 *                          [3300, 3500) => [2F00, 3300)
 *    app3: [7F00, 8000) => [2700, 2900) => [1700, 1B00)
 *                          [4700, 4900) => [3700, 3B00)
 *    if pie at 0x5600' segment:
 *    SHDW1(app) = ((app & 0x00000FFF'FFFFFFFF) + 0x00000580'00000000) << 1
 *    SHDW2(app) = ((app & 0x00000FFF'FFFFFFFF) + 0x00001580'00000000) << 1
 *    app1: [000, 100)   => [ B00,  D00) => [2100, 1500)
 *                          [2B00, 2D00) => [4100, 4500)
 *    app2: [600, 700)   => [1700, 1900) => [1900, 1D00)
 *                          [3700, 3900) => [3900, 3D00)
 *    app3: [7F00, 8000) => [2900, 2B00) => [1D00, 2100)
 *                          [4900, 4B00) => [3D00, 4100)
 */

/***************************************************************************
 * ENUM AND DATA STRUCTURES
 */

#ifdef UNIX
/* For SHDW(app) = (app & 0x00000FFF'FFFFFFFF) + 0x00001200'00000000),
 * the segment size is: 0x100'00000000, i.e., 40 bits,
 * and there are 16 (0x1000'00000000/0x100'00000000) segments per unit.
 */
# define NUM_SEG_BITS     40
# define VSYSCALL_BASE 0xFFFFFFFFFF600000
#else
/* For SHDW(app) = (app & 0x000000FF'FFFFFFFF) + 0x00000020'00000000),
 * the segment size is: 0x10'00000000, i.e., 36 bits.
 * and there are 16 (0x100'00000000/0x10'00000000) segments per unit.
 */
# define NUM_SEG_BITS_WIN8     36
# define NUM_SEG_BITS_WIN8_1   40
#endif

static uint num_seg_bits;

#ifdef WINDOWS
static dr_os_version_info_t os_version = {sizeof(os_version),};
#endif

/* Each unit has 16 segments, which could be used for app or shadow. */
#define NUM_SEGMENTS      16 /* 16 segments per unit */


#ifndef AARCH64
static ptr_uint_t seg_index_mask(uint num_seg_bits)
{
    return (ptr_uint_t)(NUM_SEGMENTS - 1) << num_seg_bits;
}
#endif

static ptr_uint_t segment_size(uint num_seg_bits)
{
    return (ptr_uint_t)0x1 << num_seg_bits;
}

static ptr_uint_t segment_mask(uint num_seg_bits)
{
    return segment_size(num_seg_bits) - 1;
}

static ptr_uint_t segment_base(uint num_seg_bits, app_pc pc)
{
    return (ptr_uint_t)pc & ~segment_mask(num_seg_bits);
}

/* we pick 64KB because it is the minmal Windows kernel alloc size */
#define ALLOC_UNIT_SIZE   (1 << 16) /* 64KB */

#define BIT_PER_BYTE 8
#define BITMAP_BYTE_INDEX(map, addr, base) \
    (((addr) - (base)) / ((map)->shadow_block_size * BIT_PER_BYTE))
#define BITMAP_BIT_INDEX(map, addr, base)  \
    ((ptr_uint_t)(((addr) - (base)) / (ptr_uint_t)(map)->shadow_block_size) & \
     (ptr_uint_t)(BIT_PER_BYTE - 1))

typedef struct _app_segment_t {
    /* app segment range */
    app_pc app_base;
    app_pc app_end;
    bool   app_used; /* is this segment used */
    /* shadow memory range */
    byte  *shadow_base[MAX_NUM_MAPS];
    byte  *shadow_end[MAX_NUM_MAPS];
    /* We do not allocate all shadow memory up front to reduce memory usage,
     * instead, we allocate a chunk (64KB or lager) at a time and use
     * bitmap to track if shadow memory is allocated.
     */
    byte  *shadow_bitmap[MAX_NUM_MAPS];
    /* for shadow's shadow */
    byte  *reserve_base[MAX_NUM_MAPS];
    byte  *reserve_end[MAX_NUM_MAPS];
    umbra_map_t *map[MAX_NUM_MAPS];
} app_segment_t;

#ifdef UNIX /* TODO i#1438: Update for Mac64. */
# define PIE_DEF_SEGMENT       (app_pc)((ptr_uint_t)0x55 << NUM_SEG_BITS)
# define PIE_DEF_SEG_2X_DISP   ((ptr_uint_t)0x48 << 36)
# define PIE_ALT_SEGMENT       (app_pc)((ptr_uint_t)0x56 << NUM_SEG_BITS)
# define PIE_ALT_SEG_2X_DISP   ((ptr_uint_t)0x58 << 36)
#endif

static ptr_uint_t map_disp[] = {
#ifdef WINDOWS
# define WIN8_BASE_DISP  0x02000000000
    /* These are for up through Win8. */
    (WIN8_BASE_DISP)<<3, /* UMBRA_MAP_SCALE_DOWN_8X */
    (WIN8_BASE_DISP)<<2, /* UMBRA_MAP_SCALE_DOWN_4X */
    (WIN8_BASE_DISP)<<1, /* UMBRA_MAP_SCALE_DOWN_2X */
    (WIN8_BASE_DISP),    /* UMBRA_MAP_SCALE_SAME_1X */
    (0x03000000000)>>1,  /* UMBRA_MAP_SCALE_UP_2X */
#else /* UNIX */
    0x0000900000000000,  /* UMBRA_MAP_SCALE_DOWN_8X */
    0x0000440000000000,  /* UMBRA_MAP_SCALE_DOWN_4X */
    0x0000220000000000,  /* UMBRA_MAP_SCALE_DOWN_2X */
    0x0000120000000000,  /* UMBRA_MAP_SCALE_SAME_1X */
    PIE_DEF_SEG_2X_DISP, /* UMBRA_MAP_SCALE_UP_2X */
#endif
};

#ifdef WINDOWS
# define WIN81_BASE_DISP 0x70000000000
/* 0x700' does not work for DOWN_2X where reserve overlaps shadow. */
# define WIN81_BASE_DISP_DOWN2 0x40000000000
/* 0x700' also does not work for UP_2X. */
# define WIN81_BASE_DISP_UP2 0xb0000000000
static ptr_uint_t map_disp_win81[] = {
    (WIN81_BASE_DISP)<<3, /* UMBRA_MAP_SCALE_DOWN_8X */
    (WIN81_BASE_DISP)<<2, /* UMBRA_MAP_SCALE_DOWN_4X */
    (WIN81_BASE_DISP_DOWN2)<<1, /* UMBRA_MAP_SCALE_DOWN_2X */
    (WIN81_BASE_DISP),    /* UMBRA_MAP_SCALE_SAME_1X */
    (WIN81_BASE_DISP_UP2)>>1, /* UMBRA_MAP_SCALE_UP_2X */
};
#endif

/* List all the mappings we support, no other app segment is allowed.
 * We check conflicts later when creating shadow memory.
 */
#ifdef LINUX
#ifdef AARCH64
static const app_segment_t app_segments_initial[] = {
    /* We split app3 [0x7F0000000000, 0x800000000000) into two parts:
     * [0x7F0000000000, 0x7FFFFF400000) and [0x7FFFFF800000, 0x800000000000).
     * And we skip [0x7FFFFF400000-0x7FFFFF800000)
     * for app4 [0xFFFFFFFFFF400000,  0xFFFFFFFFFF800000) because current
     * mapping schema maps app3 and app4 to the same segment.
     * We cannot use smaller size due to the block allocation size
     * (ALLOC_UNIT_SIZE) and the correspoinding bitmap for the shadow memory
     * allocation tracking.
     *
     * We assume [0x7FFFFF400000-0x7FFFFF800000) will not be used by app.
     * If app allocates memory from that region, umbra_add_app_segment
     * will fail because umbra_add_shadow_segment fails to add corresponding
     * shadow memory segment.
     * FIXME i#1782, i#1798: we can proactively track memory allocation and
     * use more expensive instrumentation when necessary to get rid of the
     * assumption and segment split.
     */
    {(app_pc)0x0000ff0000000000,  (app_pc)0x0001000000000000, 0},
    {(app_pc)0x0000000000000000,  (app_pc)0x0000010000000000, 0},
    /* app4: [0xFFFFFFFF'FF600000, 0xFFFFFFFF'FF601000] */
    /* for all additional segments */
    { NULL, NULL, 0 },
    { NULL, NULL, 0 },
    { NULL, NULL, 0 },
    { NULL, NULL, 0 },
    { NULL, NULL, 0 },
};

#else
static const app_segment_t app_segments_initial[] = {
    /* We split app3 [0x7F0000000000, 0x800000000000) into two parts:
     * [0x7F0000000000, 0x7FFFFF400000) and [0x7FFFFF800000, 0x800000000000).
     * And we skip [0x7FFFFF400000-0x7FFFFF800000)
     * for app4 [0xFFFFFFFFFF400000,  0xFFFFFFFFFF800000) because current
     * mapping schema maps app3 and app4 to the same segment.
     * We cannot use smaller size due to the block allocation size
     * (ALLOC_UNIT_SIZE) and the correspoinding bitmap for the shadow memory
     * allocation tracking.
     *
     * We assume [0x7FFFFF400000-0x7FFFFF800000) will not be used by app.
     * If app allocates memory from that region, umbra_add_app_segment
     * will fail because umbra_add_shadow_segment fails to add corresponding
     * shadow memory segment.
     * TODO i#1798: we can proactively track memory allocation and
     * use more expensive instrumentation when necessary to get rid of the
     * assumption and segment split.
     * TODO i#2363: The kernel can place vdso in the 0x7ff'f4-0x7ff'f8 gap!
     * If vsyscall is present we currently have no solution.
     */
    /* app3: part 1 */
    {(app_pc)0x00007F0000000000,  (app_pc)0x00007FFFFF400000, 0},
    /* app4: [0xFFFFFFFF'FF600000, 0xFFFFFFFF'FF601000] */
    {(app_pc)0xFFFFFFFFFF400000,  (app_pc)0xFFFFFFFFFF800000, 0},
    /* app3: part 2 */
    {(app_pc)0x00007FFFFF800000,  (app_pc)0x0000800000000000, 0},
    /* for all additional segments */
    { NULL, NULL, 0 },
    { NULL, NULL, 0 },
    { NULL, NULL, 0 },
    { NULL, NULL, 0 },
    { NULL, NULL, 0 },
};
#endif
static const app_segment_t app_segments_initial_no_vsyscall[] = {
    /* We do not need any gaps or splitting without vsyscall. */
    /* for all additional segments */
    { NULL, NULL, 0 },
    { NULL, NULL, 0 },
    { NULL, NULL, 0 },
    { NULL, NULL, 0 },
    { NULL, NULL, 0 },
    { NULL, NULL, 0 },
    { NULL, NULL, 0 },
    { NULL, NULL, 0 },
};
#else
static const app_segment_t app_segments_initial[] = {
    /* for all additional segments */
    { NULL, NULL, 0 },
    { NULL, NULL, 0 },
    { NULL, NULL, 0 },
    { NULL, NULL, 0 },
    { NULL, NULL, 0 },
};
# ifdef WINDOWS
static const app_segment_t app_segments_initial_81[] = {
    {(app_pc)0x0000000000000000,  (app_pc)0x0000030000000000, 0},
    /* To ensure we cover large mappings such as from Control Flow Guard without
     * first creating too-small entries, we have one large upper region covering
     * multiple segments.  We only support this for Win8.1+.
     */
    {(app_pc)0x00007C0000000000,  (app_pc)0x0000800000000000, 0},
    /* for all additional segments */
    { NULL, NULL, 0 },
    { NULL, NULL, 0 },
    { NULL, NULL, 0 },
    { NULL, NULL, 0 },
    { NULL, NULL, 0 },
};
# endif
#endif
#define MAX_NUM_APP_SEGMENTS sizeof(app_segments_initial)/sizeof(app_segments_initial[0])
static app_segment_t app_segments[MAX_NUM_APP_SEGMENTS];

/***************************************************************************
 * UTILITY ROUTINES
 */
static byte *
umbra_xl8_app_to_shadow(const umbra_map_t *map, app_pc pc)
{
    ptr_uint_t addr;
    addr = ((ptr_uint_t)pc & map->mask) + map->disp;
    /* TODO i#2330: This is not the right place to handle this special case. We will
     * need to remove this step, especially since it is not done by our inlined code.
     */
    if (pc != 0 && addr == map->disp)
        addr += (map->mask + 1);
    switch (map->options.scale) {
    case UMBRA_MAP_SCALE_DOWN_8X:
        addr >>= 3;
        break;
    case UMBRA_MAP_SCALE_DOWN_4X:
        addr >>= 2;
        break;
    case UMBRA_MAP_SCALE_DOWN_2X:
        addr >>= 1;
        break;
    case UMBRA_MAP_SCALE_SAME_1X:
        break;
    case UMBRA_MAP_SCALE_UP_2X:
        addr <<= 1;
        break;
    default:
        ASSERT(false, "invalid scale");
    }
    return (byte *)addr;
}

/* This cannot recover the actual app pc, but rather a canonical app pc whose shadow
 * is at "pc".
 */
static byte *
umbra_xl8_shadow_to_app(const umbra_map_t *map, app_pc pc)
{
    ptr_uint_t addr = (ptr_uint_t)pc;
    switch (map->options.scale) {
    case UMBRA_MAP_SCALE_DOWN_8X:
        addr <<= 3;
        break;
    case UMBRA_MAP_SCALE_DOWN_4X:
        addr <<= 2;
        break;
    case UMBRA_MAP_SCALE_DOWN_2X:
        addr <<= 1;
        break;
    case UMBRA_MAP_SCALE_SAME_1X:
        break;
    case UMBRA_MAP_SCALE_UP_2X:
        addr >>= 1;
        break;
    default:
        ASSERT(false, "invalid scale");
    }
    addr -= map->disp;
    return (byte *)addr;
}

/***************************************************************************
 * SEGMENT ROUTINES
 */
static bool
segment_overlap(app_pc base1, app_pc end1, app_pc base2, app_pc end2)
{
    /* one of the segment is not initialized yet */
    if (end1 == NULL || end2 == NULL)
        return false;
    ASSERT(end1 > base1 && end2 > base2, "invalid segment range");
    return !(base1 >= end2 || base2 >= end1);
}

static bool
umbra_add_shadow_segment(umbra_map_t *map, app_segment_t *seg)
{
    size_t size;
    uint i, seg_map_idx = map->index;
    seg->shadow_base[seg_map_idx] =
        umbra_xl8_app_to_shadow(map, seg->app_base);
    seg->shadow_end[seg_map_idx]  =
        umbra_xl8_app_to_shadow(map, seg->app_end);
    ASSERT(seg->shadow_end[seg_map_idx] > seg->shadow_base[seg_map_idx],
           "wrong shadow segment range");
    size = seg->shadow_end[seg_map_idx] - seg->shadow_base[seg_map_idx];
    size = size / map->shadow_block_size / BIT_PER_BYTE;
    seg->shadow_bitmap[seg_map_idx] = global_alloc(size, HEAPSTAT_SHADOW);
    memset(seg->shadow_bitmap[seg_map_idx], 0, size);
    seg->reserve_base[seg_map_idx] =
        umbra_xl8_app_to_shadow(map, seg->shadow_base[seg_map_idx]);
    seg->reserve_end[seg_map_idx] =
        umbra_xl8_app_to_shadow(map, seg->shadow_end[seg_map_idx]);
    seg->map[seg_map_idx] = map;
    /* check conflicts:
     * we only check conflicts in the same umbra map and assume no conflict
     * cross maps since they should be in different units.
     */
    for (i = 0; i < MAX_NUM_APP_SEGMENTS; i++) {
        app_pc base, end;
        uint   map_idx;
        if (!app_segments[i].app_used)
            continue;
        /* new app-seg vs other app-seg's shadow and reserve */
        base = seg->app_base;
        end  = seg->app_end;
        if (seg != &app_segments[i] &&
            segment_overlap(base, end, app_segments[i].app_base,
                            app_segments[i].app_end)) {
            ELOG(1, "ERROR: new app segment ["PFX", "PFX")"
                 " conflicts with app seg ["PFX", "PFX")\n",
                 seg->app_base, seg->app_end,
                 app_segments[i].app_base, app_segments[i].app_end);
            return false;
        }
        for (map_idx = 0; map_idx < MAX_NUM_MAPS; map_idx++) {
            if (app_segments[i].map[map_idx] == NULL)
                continue;
            if (segment_overlap(base, end,
                                app_segments[i].shadow_base[map_idx],
                                app_segments[i].shadow_end[map_idx]) ||
                segment_overlap(base, end,
                                app_segments[i].reserve_base[map_idx],
                                app_segments[i].reserve_end[map_idx])) {
                ELOG(1, "ERROR: new app segment ["PFX", "PFX")"
                     " conflicts with app seg ["PFX", "PFX")'s "
                     "shadow ["PFX", "PFX") or reserve ["PFX", "PFX")\n",
                     seg->app_base, seg->app_end,
                     app_segments[i].app_base, app_segments[i].app_end,
                     app_segments[i].shadow_base[map_idx],
                     app_segments[i].shadow_end[map_idx],
                     app_segments[i].reserve_base[map_idx],
                     app_segments[i].reserve_end[map_idx]);
                return false;
            }
        }
        /* new app-seg's shadow vs other app-seg's app, shadow and reserve */
        base = seg->shadow_base[seg_map_idx];
        end  = seg->shadow_end[seg_map_idx];
        for (map_idx = 0; map_idx < MAX_NUM_MAPS; map_idx++) {
            if (app_segments[i].map[map_idx] == NULL)
                continue;
            if (segment_overlap(base, end,
                                app_segments[i].app_base,
                                app_segments[i].app_end) ||
                (seg != &app_segments[i] &&
                 segment_overlap(base, end,
                                 app_segments[i].shadow_base[map_idx],
                                 app_segments[i].shadow_end[map_idx])) ||
                segment_overlap(base, end,
                                app_segments[i].reserve_base[map_idx],
                                app_segments[i].reserve_end[map_idx])) {
                ELOG(1, "ERROR: new app segment ["PFX", "PFX")'s shadow segment "
                     "["PFX", "PFX") conflicts with app seg ["PFX", "PFX") or its "
                     "shadow ["PFX", "PFX") or reserve ["PFX", "PFX")\n",
                     seg->app_base, seg->app_end, base, end,
                     app_segments[i].app_base, app_segments[i].app_end,
                     app_segments[i].shadow_base[map_idx],
                     app_segments[i].shadow_end[map_idx],
                     app_segments[i].reserve_base[map_idx],
                     app_segments[i].reserve_end[map_idx]);
                return false;
            }
        }
        /* new app-seg's reserve vs other app-seg's app and shadow
         * it is ok to overlap with other's reserve.
         */
        base = seg->reserve_base[seg_map_idx];
        end  = seg->reserve_end[seg_map_idx];
        for (map_idx = 0; map_idx < MAX_NUM_MAPS; map_idx++) {
            if (app_segments[i].map[map_idx] == NULL)
                continue;
            if (segment_overlap(base, end,
                                app_segments[i].app_base,
                                app_segments[i].app_end) ||
                segment_overlap(base, end,
                                app_segments[i].shadow_base[map_idx],
                                app_segments[i].shadow_end[map_idx])) {
                ELOG(1, "ERROR: new app segment ["PFX", "PFX")'s reserve segment "
                     "["PFX", "PFX") conflicts with app seg ["PFX", "PFX") or its "
                     "shadow ["PFX", "PFX")\n",
                     seg->app_base, seg->app_end, base, end,
                     app_segments[i].app_base, app_segments[i].app_end,
                     app_segments[i].shadow_base[map_idx],
                     app_segments[i].shadow_end[map_idx]);
                return false;
            }
        }
    }
    LOG(1, "new segment: app ["PFX", "PFX"), shadow ["PFX", "PFX"), "
        "reserve ["PFX", "PFX")\n", seg->app_base, seg->app_end,
        seg->shadow_base[seg_map_idx], seg->shadow_end[seg_map_idx],
        seg->reserve_base[seg_map_idx], seg->reserve_end[seg_map_idx]);
    return true;
}

static bool
umbra_add_app_segment(app_pc base, size_t size, umbra_map_t *map)
{
    uint i;

    LOG(UMBRA_VERBOSE, "add new app segment for ["PFX", "PFX")\n", base, base + size);
    app_pc seg_base = (app_pc)segment_base(num_seg_bits, base);
    /* We do support a memory range spanning multiple segments, since it
     * happens in practice with Control Flow Guard (i#2184).
     */
    app_pc seg_end =
        (app_pc)ALIGN_FORWARD(base + size, segment_size(num_seg_bits));
    for (i = 0; i < MAX_NUM_APP_SEGMENTS; i++) {
        if (app_segments[i].app_end != NULL) {
            /* Entirely inside an existing segment? */
            if (base >= app_segments[i].app_base &&
                base + size <= app_segments[i].app_end) {
                app_segments[i].app_used = true;
                return true;
            }
            /* Overlaps an existing segment on the left? */
            if (base + size > app_segments[i].app_base &&
                base + size < app_segments[i].app_end) {
                LOG(1, "adjusting pre-defined app segment [%p, %p) to [%p, %p)"
                    " to incorporate [%p-%p)\n",
                    app_segments[i].app_base, app_segments[i].app_end,
                    seg_base, app_segments[i].app_end, base, base+size);
                for (int j = 0; j < MAX_NUM_APP_SEGMENTS; j++) {
                    if (app_segments[j].app_used &&
                        app_segments[j].app_base == seg_base &&
                        app_segments[j].app_end == app_segments[i].app_base) {
                        LOG(1, "invalidating now-merged app segment [%p, %p)\n",
                            app_segments[j].app_base, app_segments[j].app_end);
                        app_segments[j].app_used = false;
                        app_segments[j].app_base = NULL;
                        app_segments[j].app_end = NULL;
                    }
                }
                app_segments[i].app_base = seg_base;
                if (map != NULL && !umbra_add_shadow_segment(map, &app_segments[i])) {
                    app_segments[i].app_end = NULL;
                    LOG(1, "failed to add shadow segment for ["PFX", "PFX")\n",
                        base, base + size);
                    return false;
                }
                app_segments[i].app_used = true;
                return true;
            }
            /* Overlaps an existing segment on the right? */
            if (base > app_segments[i].app_base &&
                base < app_segments[i].app_end) {
                LOG(1, "adjusting pre-defined app segment [%p, %p) to [%p, %p)"
                    " to incorporate [%p-%p)\n",
                    app_segments[i].app_base, app_segments[i].app_end,
                    app_segments[i].app_base, seg_end, base, base+size);
                /* No invalidation check, since we're walking left to right. */
                app_segments[i].app_end = seg_end;
                app_segments[i].app_used = true;
                if (map != NULL && !umbra_add_shadow_segment(map, &app_segments[i])) {
                    app_segments[i].app_end = NULL;
                    LOG(1, "failed to add shadow segment for ["PFX", "PFX")\n",
                        base, base + size);
                    return false;
                }
                return true;
            }
        } else {
            ASSERT(app_segments[i].app_end == NULL, "inconsistent umbra data");
            ASSERT(!app_segments[i].app_used, "inconsistent umbra data");
            app_segments[i].app_base = seg_base;
            app_segments[i].app_end = seg_end;
            LOG(1, "adding app segment ["PFX", "PFX")\n", app_segments[i].app_base,
                app_segments[i].app_end);
            if (map != NULL && !umbra_add_shadow_segment(map, &app_segments[i])) {
                app_segments[i].app_end = NULL;
                LOG(1, "failed to add shadow segment for ["PFX", "PFX")\n",
                    base, base + size);
                return false;
            }
            app_segments[i].app_used = true;
            return true;
        }
    }
    LOG(1, "no room for new app segment ["PFX", "PFX")\n",
        base, base + size);
    return false;
}

/* scan the address space to check if it is valid */
static bool
umbra_address_space_init()
{
    dr_mem_info_t info;
    app_pc pc = NULL;
    while (pc < (app_pc)POINTER_MAX) {
        if (!dr_query_memory_ex(pc, &info)) {
            /* Try again in case of a race. */
            if (!dr_query_memory_ex(pc, &info)) {
                LOG(1, "ERROR: %s failed for %p\n", __FUNCTION__, pc);
                /* Raise a clearer error to avoid future cases like i#2328. */
                if (pc < (app_pc)0x100000000)
                    return false;
                return true;
            }
        }
        if (info.type != DR_MEMTYPE_FREE &&
            !umbra_add_app_segment(info.base_pc, info.size, NULL)) {
            LOG(1, "ERROR: %s failed for " PFX "-" PFX "\n", __FUNCTION__,
                info.base_pc, info.base_pc + info.size);
            return false;
        }
        if (POINTER_OVERFLOW_ON_ADD(pc, info.size)) {
            LOG(UMBRA_VERBOSE, "bailing on loop: "PFX" + "PFX" => "PFX"\n",
                pc, info.size, pc + info.size);
            break;
        }
        pc = info.base_pc + info.size;
    }
#ifdef LINUX
    bool pie_def_used = false, pie_alt_used = false;;
    for (int i = 0; i < MAX_NUM_APP_SEGMENTS; i++) {
        if (app_segments[i].app_used && app_segments[i].app_base == PIE_DEF_SEGMENT)
            pie_def_used = true;
        if (app_segments[i].app_used && app_segments[i].app_base == PIE_ALT_SEGMENT) {
            map_disp[UMBRA_MAP_SCALE_UP_2X] = PIE_ALT_SEG_2X_DISP;
            pie_alt_used = true;
        }
    }
    if (pie_def_used && pie_alt_used) {
        /* FIXME i#1799: relocate DynamoRIO to avoid the PIE spanning segments */
        ELOG(1, "ERROR: both PIE segments "PFX" and "PFX" are used\n",
             PIE_DEF_SEGMENT, PIE_ALT_SEGMENT);
        return false;
    }
#endif
    return true;
}

static void
umbra_set_shadow_bitmap(umbra_map_t *map, app_pc shdw_addr)
{
    uint i, map_idx = map->index;
    for (i = 0; i < MAX_NUM_APP_SEGMENTS; i++) {
        if (app_segments[i].app_used &&
            app_segments[i].map[map_idx] == map &&
            app_segments[i].shadow_base[map_idx] <= shdw_addr &&
            app_segments[i].shadow_end[map_idx]  >  shdw_addr) {
            uint byte_idx =
                BITMAP_BYTE_INDEX(map, shdw_addr,
                                  app_segments[i].shadow_base[map_idx]);
            uint bit_idx =
                BITMAP_BIT_INDEX(map, shdw_addr,
                                 app_segments[i].shadow_base[map_idx]);
            app_segments[i].shadow_bitmap[map_idx][byte_idx] |= (1<<bit_idx);
            return;
        }
    }
}

static bool
umbra_shadow_block_exist(umbra_map_t *map, app_pc shdw_addr)
{
    uint i, map_idx = map->index;
    for (i = 0; i < MAX_NUM_APP_SEGMENTS; i++) {
        if (app_segments[i].app_used &&
            app_segments[i].map[map_idx] == map &&
            app_segments[i].shadow_base[map_idx] <= shdw_addr &&
            app_segments[i].shadow_end[map_idx]  >  shdw_addr) {
            uint byte_idx =
                BITMAP_BYTE_INDEX(map, shdw_addr,
                                  app_segments[i].shadow_base[map_idx]);
            uint bit_idx =
                BITMAP_BIT_INDEX(map, shdw_addr,
                                 app_segments[i].shadow_base[map_idx]);
            if (TEST(1 << bit_idx,
                     app_segments[i].shadow_bitmap[map_idx][byte_idx]))
                return true;
            else
                return false;
        }
    }
    return false;
}

/***************************************************************************
 * EXPORT UMBRA X64 SPECIFIC CODE
 */

drmf_status_t
umbra_arch_init()
{
#ifdef WINDOWS
    if (!dr_get_os_version(&os_version))
        return DRMF_ERROR;
    if (os_version.version >= DR_WINDOWS_VERSION_8_1) {
        num_seg_bits = NUM_SEG_BITS_WIN8_1;
        memcpy(&app_segments, &app_segments_initial_81, sizeof(app_segments));
    } else {
        num_seg_bits = NUM_SEG_BITS_WIN8;
        memcpy(&app_segments, &app_segments_initial, sizeof(app_segments));
    }
#else
    num_seg_bits = NUM_SEG_BITS;
# ifdef LINUX
    if (dr_query_memory((app_pc)VSYSCALL_BASE, NULL, NULL, NULL)) {
        LOG(1, "vsyscall present: excluding 0x7ff'f4-0x7ff-f8 gap.\n");
        memcpy(&app_segments, &app_segments_initial, sizeof(app_segments));
    } else {
        LOG(1, "vsyscall not present: no 0x7ff'f4-0x7ff-f8 gap.\n");
        memcpy(&app_segments, &app_segments_initial_no_vsyscall, sizeof(app_segments));
    }
# else
    memcpy(&app_segments, &app_segments_initial, sizeof(app_segments));
# endif
#endif
    if (!umbra_address_space_init())
        return DRMF_ERROR;
    return DRMF_SUCCESS;
}

void
umbra_arch_exit()
{
    memset(&app_segments, 0, sizeof(app_segments));
}

drmf_status_t
umbra_map_arch_init(umbra_map_t *map, umbra_map_options_t *ops)
{
    uint i;
    if (UMBRA_MAP_SCALE_IS_UP(map->options.scale)) {
        map->app_block_size    = ALLOC_UNIT_SIZE;
        map->shadow_block_size =
            umbra_map_scale_app_to_shadow(map, ALLOC_UNIT_SIZE);
    } else {
        map->shadow_block_size = ALLOC_UNIT_SIZE;
        map->app_block_size    =
            umbra_map_scale_shadow_to_app(map, ALLOC_UNIT_SIZE);
    }
    ASSERT(map->shadow_block_size >= ALLOC_UNIT_SIZE &&
           map->app_block_size    >= ALLOC_UNIT_SIZE,
           "block size too small");
    map->mask = IF_AARCH64_ELSE(0xfffffffffffffffc, segment_mask(num_seg_bits) | seg_index_mask(num_seg_bits));
#ifdef WINDOWS
    if (UMBRA_MAP_SCALE_IS_UP(map->options.scale)) {
        /* The only way we can avoid reserves from wrapping around or overlapping
         * is to pull one higher-level bit.
         */
        map->mask |= 0x0000100000000000;
    }
#endif
    map->disp = IF_WINDOWS((os_version.version >= DR_WINDOWS_VERSION_8_1) ?
                           map_disp_win81[map->options.scale] :)
        map_disp[map->options.scale];
    if (map->index > 0) {
        /* 2 units apart from two mappings, xref comment at top about
         * multiple maps.
         */
        map->disp += umbra_map_scale_shadow_to_app
            (map, map->index * 2*NUM_SEGMENTS*segment_size(num_seg_bits));
    }
    /* now we add shadow memory segment */
    for (i = 0; i < MAX_NUM_APP_SEGMENTS; i++) {
        if (app_segments[i].app_used &&
            !umbra_add_shadow_segment(map, &app_segments[i])) {
            LOG(1, "ERROR: shadow segment failed for " PFX "-" PFX "\n",
                app_segments[i].app_base, app_segments[i].app_end);
            return DRMF_ERROR_DETAILS_UNKNOWN;
        }
    }
    return DRMF_SUCCESS;
}

static bool
umbra_map_shadow_free(umbra_map_t *map,
                      umbra_shadow_memory_info_t *info,
                      void *user_data)
{
    dr_raw_mem_free(info->shadow_base, info->shadow_size);
    return true;
}

void
umbra_map_arch_exit(umbra_map_t *map)
{
    uint i;
    umbra_iterate_shadow_memory(map, NULL, umbra_map_shadow_free);
    for (i = 0; i < MAX_NUM_APP_SEGMENTS; i++) {
        if (app_segments[i].app_used && app_segments[i].map[map->index] == map) {
            size_t size;
            app_segment_t *seg = &app_segments[i];
            size = seg->shadow_end[map->index] - seg->shadow_base[map->index];
            size = size / map->shadow_block_size / BIT_PER_BYTE;
            global_free(seg->shadow_bitmap[map->index], size, HEAPSTAT_SHADOW);
            seg->shadow_bitmap[map->index] = NULL;
            seg->shadow_base[map->index] = NULL;
            seg->shadow_end[map->index] = NULL;
            seg->reserve_base[map->index] = NULL;
            seg->reserve_end[map->index] = NULL;
        }
        /* We never disable the app_used field (except on umbra_arch_exit()). */
    }
}

drmf_status_t
umbra_create_shadow_memory_arch(umbra_map_t *map,
                                uint   flags,
                                app_pc app_addr,
                                size_t app_size,
                                ptr_uint_t value,
                                size_t value_size)
{
    /* i#1260: end pointers are all closed (i.e., inclusive) to handle overflow */
    app_pc app_blk_base, app_blk_end, app_src_end;
    app_pc start, end;
    size_t size, iter_size;
    byte  *shadow_blk, *res;

    if (value_size != 1 || value >= UCHAR_MAX)
        return DRMF_ERROR_FEATURE_NOT_AVAILABLE;
    if (POINTER_OVERFLOW_ON_ADD(app_addr, app_size-1)) /* just hitting top is ok */
        return DRMF_ERROR_INVALID_SIZE;
    /* check if the new app memory will violate the memory layout */
    if (!umbra_add_app_segment(app_addr, app_size, map))
        return DRMF_ERROR_INVALID_ADDRESS;
    umbra_map_lock(map);
    APP_RANGE_LOOP(app_addr, app_size, app_blk_base, app_blk_end, app_src_end,
                   start, end, iter_size, {
        shadow_blk  = (byte *)umbra_xl8_app_to_shadow(map, app_blk_base);
        if (!umbra_shadow_block_exist(map, shadow_blk)) {
            umbra_map_lock(map);
            if (!umbra_shadow_block_exist(map, shadow_blk)) {
                res = dr_raw_mem_alloc(map->shadow_block_size,
                                       DR_MEMPROT_READ | DR_MEMPROT_WRITE,
                                       shadow_blk);
                if (res == NULL || res != shadow_blk) {
                    if (res != NULL)
                        dr_raw_mem_free(res, map->shadow_block_size);
                    res = NULL;
                } else {
                    umbra_set_shadow_bitmap(map, res);
                    ASSERT(umbra_shadow_block_exist(map, res),
                           "fail to set shadow bitmap");
                }
            }
            umbra_map_unlock(map);
        }
        if (umbra_shadow_set_range_arch(map, start, iter_size, &size,
                                        value, value_size) != DRMF_SUCCESS) {
            umbra_map_unlock(map);
            return DRMF_ERROR;
        }
    });
    umbra_map_unlock(map);
    return DRMF_SUCCESS;
}

drmf_status_t
umbra_delete_shadow_memory_arch(umbra_map_t *map,
                                app_pc       app_addr,
                                size_t       app_size)
{
    size_t shadow_size;
    return umbra_shadow_set_range_arch(map, app_addr, app_size,
                                       &shadow_size,
                                       map->options.default_value,
                                       map->options.default_value_size);
}

drmf_status_t
umbra_read_shadow_memory_arch(IN    umbra_map_t *map,
                              IN    app_pc  app_addr,
                              IN    size_t  app_size,
                              INOUT size_t *shadow_size,
                              IN    byte    *buffer)
{
    /* i#1260: end pointers are all closed (i.e., inclusive) to handle overflow */
    app_pc app_blk_base, app_blk_end, app_src_end;
    app_pc start, end;
    size_t size, shdw_size, iter_size;
    byte *shadow_start;

    if (*shadow_size < umbra_map_scale_app_to_shadow(map, app_size)) {
        *shadow_size = 0;
        return DRMF_ERROR_INVALID_SIZE;
    }
    if (POINTER_OVERFLOW_ON_ADD(app_addr, app_size-1)) /* just hitting top is ok */
        return DRMF_ERROR_INVALID_SIZE;
    shdw_size = 0;
    APP_RANGE_LOOP(app_addr, app_size, app_blk_base, app_blk_end, app_src_end,
                   start, end, iter_size, {
        shadow_start = umbra_xl8_app_to_shadow(map, start);
        if (!umbra_shadow_block_exist(map, shadow_start)) {
            drmf_status_t res;
            if (!TEST(UMBRA_MAP_CREATE_SHADOW_ON_TOUCH, map->options.flags))
                return DRMF_ERROR_INVALID_PARAMETER;
            res = umbra_create_shadow_memory_arch(map, 0, app_blk_base,
                                                  map->app_block_size,
                                                  map->options.default_value,
                                                  map->options.default_value_size);
            if (res != DRMF_SUCCESS)
                return res;
        }
        size = umbra_map_scale_app_to_shadow(map, iter_size);
        memcpy(buffer, shadow_start, size);
        shdw_size += size;
        buffer    += size;
    });
    *shadow_size = shdw_size;
    return DRMF_SUCCESS;
}

drmf_status_t
umbra_write_shadow_memory_arch(IN    umbra_map_t *map,
                               IN    app_pc  app_addr,
                               IN    size_t  app_size,
                               INOUT size_t *shadow_size,
                               IN    byte   *buffer)
{
    /* i#1260: end pointers are all closed (i.e., inclusive) to handle overflow */
    app_pc app_blk_base, app_blk_end, app_src_end;
    app_pc start, end;
    size_t size, shdw_size, iter_size;
    byte  *shadow_start;

    if (*shadow_size < umbra_map_scale_app_to_shadow(map, app_size)) {
        *shadow_size = 0;
        return DRMF_ERROR_INVALID_SIZE;
    }
    if (POINTER_OVERFLOW_ON_ADD(app_addr, app_size-1)) /* just hitting top is ok */
        return DRMF_ERROR_INVALID_SIZE;
    shdw_size = 0;
    APP_RANGE_LOOP(app_addr, app_size, app_blk_base, app_blk_end, app_src_end,
                   start, end, iter_size, {
        shadow_start = umbra_xl8_app_to_shadow(map, start);
        if (!umbra_shadow_block_exist(map, shadow_start)) {
            drmf_status_t res;
            if (!TEST(UMBRA_MAP_CREATE_SHADOW_ON_TOUCH, map->options.flags))
                return DRMF_ERROR_INVALID_PARAMETER;
            res = umbra_create_shadow_memory_arch(map, 0, app_blk_base,
                                                  map->app_block_size,
                                                  map->options.default_value,
                                                  map->options.default_value_size);
            if (res != DRMF_SUCCESS)
                return res;
        }
        size = umbra_map_scale_app_to_shadow(map, iter_size);
        memmove(shadow_start, buffer, size);
        shdw_size += size;
        buffer    += size;
    });
    *shadow_size = shdw_size;
    return DRMF_SUCCESS;
}

drmf_status_t
umbra_shadow_set_range_arch(IN   umbra_map_t *map,
                            IN   app_pc       app_addr,
                            IN   size_t       app_size,
                            OUT  size_t      *shadow_size,
                            IN   ptr_uint_t   value,
                            IN   size_t       value_size)
{
    /* i#1260: end pointers are all closed (i.e., inclusive) to handle overflow */
    app_pc app_blk_base, app_blk_end, app_src_end;
    app_pc start, end;
    size_t size, shdw_size, iter_size;
    byte  *shadow_start;

    if (value_size != 1 || value > UCHAR_MAX)
        return DRMF_ERROR_NOT_IMPLEMENTED;
    if (POINTER_OVERFLOW_ON_ADD(app_addr, app_size-1)) /* just hitting top is ok */
        return DRMF_ERROR_INVALID_SIZE;

    shdw_size = 0;
    APP_RANGE_LOOP(app_addr, app_size, app_blk_base, app_blk_end, app_src_end,
                   start, end, iter_size, {
        shadow_start = umbra_xl8_app_to_shadow(map, start);
        if (!umbra_shadow_block_exist(map, shadow_start)) {
            drmf_status_t res;
            if (!TEST(UMBRA_MAP_CREATE_SHADOW_ON_TOUCH, map->options.flags))
                return DRMF_ERROR_INVALID_PARAMETER;
            res = umbra_create_shadow_memory_arch(map, 0, app_blk_base,
                                                  map->app_block_size,
                                                  map->options.default_value,
                                                  map->options.default_value_size);
            if (res != DRMF_SUCCESS)
                return res;
        }
        size = umbra_map_scale_app_to_shadow(map, iter_size);
        memset(shadow_start, value, size);
        shdw_size += size;
    });
    *shadow_size = shdw_size;
    return DRMF_SUCCESS;
}

drmf_status_t
umbra_shadow_copy_range_arch(IN  umbra_map_t *map,
                             IN  app_pc  app_src,
                             IN  app_pc  app_dst,
                             IN  size_t  app_size_in,
                             OUT size_t *shadow_size_out)
{
    /* i#1260: end pointers are all closed (i.e., inclusive) to handle overflow */
    app_pc app_blk_base, app_blk_end, app_src_end;
    app_pc start, end;
    size_t app_sz, shadow_sz, tot_shadow_sz, iter_size, tail_size = 0;
    byte *shadow_start, *overlap_tail = NULL;
    drmf_status_t res = DRMF_SUCCESS;

    app_sz = app_size_in;
    if (POINTER_OVERFLOW_ON_ADD(app_src, app_sz-1) || /* just hitting top is ok */
        POINTER_OVERFLOW_ON_ADD(app_dst, app_sz-1))   /* just hitting top is ok */
        return DRMF_ERROR_INVALID_SIZE;

    if (app_src < app_dst && app_src + (app_sz-1) >= app_dst) {
        /* overlap that must be handled */
        tail_size = app_src + (app_sz-1) - app_dst + 1;
        overlap_tail = global_alloc(tail_size, HEAPSTAT_SHADOW);
        shadow_sz = umbra_map_scale_app_to_shadow(map, tail_size);
        if (umbra_read_shadow_memory_arch(map, app_dst, tail_size,
                                          &shadow_sz, overlap_tail) != DRMF_SUCCESS)
            ASSERT(false, "fail to read shadow memory");
        app_sz = app_dst - app_src;
    }
    tot_shadow_sz = 0;
    /* the other side overlap is covered by memmove */
    APP_RANGE_LOOP(app_src, app_sz, app_blk_base, app_blk_end, app_src_end,
                   start, end, iter_size, {
        shadow_start = umbra_xl8_app_to_shadow(map, start);
        if (!umbra_shadow_block_exist(map, shadow_start)) {
            drmf_status_t res;
            if (!TEST(UMBRA_MAP_CREATE_SHADOW_ON_TOUCH, map->options.flags))
                return DRMF_ERROR_INVALID_PARAMETER;
            res = umbra_create_shadow_memory_arch(map, 0, app_blk_base,
                                                  map->app_block_size,
                                                  map->options.default_value,
                                                  map->options.default_value_size);
            if (res != DRMF_SUCCESS)
                return res;
        }
        shadow_sz = umbra_map_scale_app_to_shadow(map, iter_size);
        if (umbra_write_shadow_memory_arch(map,
                                           app_dst,
                                           iter_size,
                                           &shadow_sz,
                                           shadow_start) != DRMF_SUCCESS) {
            tot_shadow_sz += shadow_sz;
            res = DRMF_ERROR_INVALID_PARAMETER;
            break;
        } else {
            ASSERT(shadow_sz == umbra_map_scale_app_to_shadow(map, iter_size),
                   "copy size mismatch");
        }
        app_dst += iter_size;
        tot_shadow_sz += shadow_sz;
    });
    if (overlap_tail != NULL) {
        if (res == DRMF_SUCCESS) {
            shadow_sz = umbra_map_scale_app_to_shadow(map, tail_size);
            res = umbra_write_shadow_memory_arch(map,
                                                 app_dst + (app_dst - app_src),
                                                 tail_size,
                                                 &shadow_sz,
                                                 overlap_tail);
            tot_shadow_sz += shadow_sz;
        }
        global_free(overlap_tail, tail_size, HEAPSTAT_SHADOW);
    }
    *shadow_size_out = tot_shadow_sz;
    return res;
}

drmf_status_t
umbra_value_in_shadow_memory_arch(IN    umbra_map_t *map,
                                  INOUT app_pc *app_addr,
                                  IN    size_t  app_size,
                                  IN    ptr_uint_t value,
                                  IN    size_t value_size,
                                  OUT   bool  *found)
{
    /* i#1260: end pointers are all closed (i.e., inclusive) to handle overflow */
    app_pc app_blk_base, app_blk_end, app_src_end;
    app_pc start, end;
    byte  *shadow_start, *shadow_addr = NULL;
    size_t shadow_size, iter_size;

    if (value > USHRT_MAX || (value_size != 1 && value_size != 2))
        return DRMF_ERROR_NOT_IMPLEMENTED;
    if (POINTER_OVERFLOW_ON_ADD(*app_addr, app_size-1)) /* just hitting top is ok */
        return DRMF_ERROR_INVALID_SIZE;

    *found  = false;
    APP_RANGE_LOOP(*app_addr, app_size, app_blk_base, app_blk_end, app_src_end,
                   start, end, iter_size, {
        shadow_start = umbra_xl8_app_to_shadow(map, start);
        if (!umbra_shadow_block_exist(map, shadow_start)) {
            drmf_status_t res;
            if (!TEST(UMBRA_MAP_CREATE_SHADOW_ON_TOUCH, map->options.flags))
                return DRMF_ERROR_INVALID_PARAMETER;
            res = umbra_create_shadow_memory_arch(map, 0, app_blk_base,
                                                  map->app_block_size,
                                                  map->options.default_value,
                                                  map->options.default_value_size);
            if (res != DRMF_SUCCESS)
                return res;
            if (value == map->options.default_value &&
                value_size == map->options.default_value_size) {
                *app_addr = start;
                *found = true;
                return DRMF_SUCCESS;
            }
            continue;
        }
        shadow_size = umbra_map_scale_app_to_shadow(map, iter_size);
        if (value_size == 1) {
            shadow_addr = memchr(shadow_start, (int)value, shadow_size);
        } else if (shadow_size > 0) {
            byte *first_byte = shadow_start;
            while (first_byte != NULL) {
                first_byte = memchr(first_byte, (char)value,
                                    shadow_size - 1 - (first_byte - shadow_start));
                if (first_byte != NULL) {
                    if (*(first_byte + 1) == (char)(value>>8)) {
                        shadow_addr = first_byte;
                        break;
                    } else
                        first_byte++;
                }
            }
        }
        if (shadow_addr != NULL) {
            app_pc found_addr = start +
                umbra_map_scale_shadow_to_app(map, shadow_addr - shadow_start);
            /* We can go beyond the app size due to shadow size rounding up. */
            if (found_addr > *app_addr + app_size)
                return DRMF_SUCCESS; /* not found */
            *app_addr = found_addr;
            *found = true;
            return DRMF_SUCCESS;
        }
    });
    return DRMF_SUCCESS;
}

int
umbra_num_scratch_regs_for_translation_arch()
{
    return IF_AARCH64_ELSE(1, 0);
}

/* code sequence:
 *
 */
drmf_status_t
umbra_insert_app_to_shadow_arch(void *drcontext,
                                umbra_map_t *map,
                                instrlist_t *ilist,
                                instr_t *where,
                                reg_id_t reg_addr,
                                reg_id_t *scratch_regs,
                                int num_scratch_regs)
{
#if defined(AARCH64)
<<<<<<< HEAD
    reg_id_t tmp = *scratch_regs;
    instru_insert_mov_pc(drcontext, ilist, where, opnd_create_reg(tmp),
                                OPND_CREATE_INT64(map->disp));
=======
    if (num_scratch_regs < umbra_num_scratch_regs_for_translation_arch())
        return DRMF_ERROR_INVALID_PARAMETER;

    reg_id_t tmp = *scratch_regs;

    instru_insert_mov_pc(drcontext, ilist, where, opnd_create_reg(tmp),
                         OPND_CREATE_INT64(map->mask));
    PRE(ilist, where, INSTR_CREATE_and(drcontext,
                                       opnd_create_reg(reg_addr), opnd_create_reg(reg_addr),
                                       opnd_create_reg(tmp)));

    instru_insert_mov_pc(drcontext, ilist, where, opnd_create_reg(tmp),
                         OPND_CREATE_INT64(map->disp));

>>>>>>> f41a91e5
    PRE(ilist, where, INSTR_CREATE_add(drcontext,
                                       opnd_create_reg(reg_addr), opnd_create_reg(reg_addr),
                                       opnd_create_reg(tmp)));
    if (map->options.scale == UMBRA_MAP_SCALE_UP_2X) {
        PRE(ilist, where, INSTR_CREATE_lsl(drcontext,
                                           opnd_create_reg(reg_addr), opnd_create_reg(reg_addr),
                                           OPND_CREATE_INT8(map->shift)));
    } else if (map->options.scale <= UMBRA_MAP_SCALE_DOWN_2X) {
        PRE(ilist, where, XINST_CREATE_slr_s(drcontext,
<<<<<<< HEAD
                                           opnd_create_reg(reg_addr),
                                           OPND_CREATE_INT8(map->shift)));
    }
    instru_insert_mov_pc(drcontext, ilist, where, opnd_create_reg(tmp),
                             OPND_CREATE_INT64(map->mask));
    PRE(ilist, where, INSTR_CREATE_and(drcontext,
                                       opnd_create_reg(reg_addr), opnd_create_reg(reg_addr),
                                       opnd_create_reg(tmp)));
=======
                                             opnd_create_reg(reg_addr),
                                             OPND_CREATE_INT8(map->shift)));
    }
>>>>>>> f41a91e5
#else
    PRE(ilist, where, INSTR_CREATE_and(drcontext,
                                       opnd_create_reg(reg_addr),
                                       OPND_CREATE_ABSMEM(&map->mask,
                                                          OPSZ_PTR)));
    PRE(ilist, where, INSTR_CREATE_add(drcontext,
                                       opnd_create_reg(reg_addr),
                                       OPND_CREATE_ABSMEM(&map->disp,
                                                          OPSZ_PTR)));
    if (map->options.scale == UMBRA_MAP_SCALE_UP_2X) {
        PRE(ilist, where, INSTR_CREATE_shl(drcontext,
                                           opnd_create_reg(reg_addr),
                                           OPND_CREATE_INT8(map->shift)));
    } else if (map->options.scale <= UMBRA_MAP_SCALE_DOWN_2X) {
        PRE(ilist, where, INSTR_CREATE_shr(drcontext,
                                           opnd_create_reg(reg_addr),
                                           OPND_CREATE_INT8(map->shift)));
    }
#endif
    return DRMF_SUCCESS;
}

drmf_status_t
umbra_iterate_shadow_memory_arch(umbra_map_t *map,
                                 void *user_data,
                                 shadow_iterate_func_t iter_func)
{
    uint i;
    umbra_shadow_memory_info_t info;

    for (i = 0; i < MAX_NUM_APP_SEGMENTS; i++) {
        byte *shdw_addr;
        dr_mem_info_t mem_info;
        if (!app_segments[i].app_used)
            continue;
        shdw_addr = app_segments[i].shadow_base[map->index];
        while (shdw_addr < app_segments[i].shadow_end[map->index] &&
               dr_query_memory_ex(shdw_addr, &mem_info)) {
            if (mem_info.type != DR_MEMTYPE_FREE) {
                ptr_uint_t delta;
                ASSERT(mem_info.type == DR_MEMTYPE_DATA &&
                       mem_info.base_pc >=
                       app_segments[i].shadow_base[map->index],
                       "wrong shadow memory");
                delta = mem_info.base_pc -
                    app_segments[i].shadow_base[map->index];
                info.app_base = app_segments[i].app_base +
                    umbra_map_scale_shadow_to_app(map, delta);
                info.app_size = umbra_map_scale_shadow_to_app(map,
                                                              mem_info.size);
                info.shadow_base = mem_info.base_pc;
                info.shadow_size = mem_info.size;
                info.shadow_type = UMBRA_SHADOW_MEMORY_TYPE_NORMAL;
                if (!iter_func(map, &info, user_data))
                    break;
            }
            shdw_addr = mem_info.base_pc + mem_info.size;
        }
        ASSERT(shdw_addr >= app_segments[i].shadow_end[map->index],
               "fail to query shadow memory");
    }
    return DRMF_SUCCESS;
}

drmf_status_t
umbra_shadow_memory_is_shared_arch(IN  umbra_map_t *map,
                                   IN  byte *shadow_addr,
                                   OUT umbra_shadow_memory_type_t *shadow_type)
{
    *shadow_type = UMBRA_SHADOW_MEMORY_TYPE_UNKNOWN;
    return DRMF_SUCCESS;
}

drmf_status_t
umbra_get_shadow_memory_type_arch(umbra_map_t *map,
                                  byte *shadow_addr,
                                  umbra_shadow_memory_type_t *shadow_type)
{
    uint i;
    *shadow_type = UMBRA_SHADOW_MEMORY_TYPE_NOT_SHADOW;
    for (i = 0; i < MAX_NUM_APP_SEGMENTS; i++) {
        if ((shadow_addr >= app_segments[i].app_base &&
             shadow_addr <  app_segments[i].app_end) ||
            (shadow_addr >= app_segments[i].reserve_base[map->index] &&
             shadow_addr <= app_segments[i].reserve_end[map->index])) {
            break;
        } else if (shadow_addr >= app_segments[i].shadow_base[map->index] &&
                   shadow_addr <= app_segments[i].shadow_end[map->index]) {
            if (umbra_shadow_block_exist(map, shadow_addr))
                *shadow_type = UMBRA_SHADOW_MEMORY_TYPE_NORMAL;
            else
                *shadow_type = UMBRA_SHADOW_MEMORY_TYPE_SHADOW_NOT_ALLOC;
            break;
        }
    }
    return DRMF_SUCCESS;
}

drmf_status_t
umbra_get_shadow_memory_arch(umbra_map_t *map,
                             app_pc app_addr,
                             byte **shadow_addr,
                             umbra_shadow_memory_info_t *shadow_info)
{
    if (shadow_addr != NULL)
        *shadow_addr = umbra_xl8_app_to_shadow(map, app_addr);
    if (shadow_info != NULL) {
        shadow_info->app_base = (app_pc)ALIGN_BACKWARD(app_addr,
                                                       map->app_block_size);
        shadow_info->app_size = map->app_block_size;
        shadow_info->shadow_size = map->shadow_block_size;
        shadow_info->shadow_base =
            umbra_xl8_app_to_shadow(map, shadow_info->app_base);
        return umbra_get_shadow_memory_type_arch(map,
                                                 shadow_info->shadow_base,
                                                 &shadow_info->shadow_type);
    }
    return DRMF_SUCCESS;
}

bool
umbra_address_is_app_segment(app_pc pc)
{
    uint i;
    for (i = 0; i < MAX_NUM_APP_SEGMENTS; i++) {
        if (app_segments[i].app_used &&
            pc >= app_segments[i].app_base &&
            pc <  app_segments[i].app_end)
            return true;
    }
    return false;
}

bool
umbra_address_is_app_memory(app_pc pc)
{
    if (!umbra_address_is_app_segment(pc))
        return false;
    if (dr_memory_is_dr_internal(pc) || dr_memory_is_in_client(pc))
        return false;
    return true;
}

drmf_status_t
umbra_replace_shared_shadow_memory_arch(umbra_map_t *map,
                                        app_pc app_addr,
                                        byte **shadow_addr)
{
    *shadow_addr = umbra_xl8_app_to_shadow(map, app_addr);
    return DRMF_SUCCESS;
}

drmf_status_t
umbra_create_shared_shadow_block_arch(IN  umbra_map_t *map,
                                      IN  ptr_uint_t   value,
                                      IN  size_t       value_size,
                                      OUT byte       **block)
{
    return DRMF_ERROR_FEATURE_NOT_AVAILABLE;
}

drmf_status_t
umbra_get_shared_shadow_block_arch(IN  umbra_map_t *map,
                                   IN  ptr_uint_t   value,
                                   IN  size_t       value_size,
                                   OUT byte       **block)
{
    *block = NULL;
    return DRMF_ERROR_FEATURE_NOT_AVAILABLE;
}

static bool
umbra_identify_shadow_fault(void *drcontext, dr_mcontext_t *raw_mc,
                            dr_fault_fragment_info_t *info, umbra_map_t **map_found)
{
    instr_t inst;
#ifdef DEBUG
    byte *prev_pc = NULL;
#endif
    byte *pc = info->cache_start_pc;
    if (pc == NULL) /* fault not in cache */
        return false;
    LOG(UMBRA_VERBOSE,
        "%s: decoding cache %p looking for %p\n", __FUNCTION__, pc, raw_mc->pc);
    umbra_map_t *map = NULL;
    bool found_xl8 = false;
#ifndef AARCH64
    bool found_and = false;
#endif
    instr_init(drcontext, &inst);
    while (pc < raw_mc->pc) {
        instr_reset(drcontext, &inst);
#ifdef DEBUG
        prev_pc = pc;
#endif
        pc = decode(drcontext, pc, &inst);
        LOG(UMBRA_VERBOSE, "%s: checking %p\n", __FUNCTION__, prev_pc);
#ifdef AARCH64
        /* TODO i#2016: Match the umbra_insert_app_to_shadow_arch() instruction
         * sequence here.
         */
#else
        if (!found_and) {
            if (instr_get_opcode(&inst) == OP_and &&
                (opnd_is_abs_addr(instr_get_src(&inst, 0)) ||
                 opnd_is_rel_addr(instr_get_src(&inst, 0)))) {
                ptr_uint_t addr = (ptr_uint_t)opnd_get_addr(instr_get_src(&inst, 0));
                for (int i = 0; i < MAX_NUM_MAPS; i++) {
                    umbra_map_t *try_map = app_segments[0].map[i];
                    if (try_map != NULL && addr == (ptr_uint_t)&try_map->mask) {
                        found_and = true;
                        LOG(UMBRA_VERBOSE,
                            "%s: found AND of map mask at %p\n", __FUNCTION__, prev_pc);
                        map = try_map;
                        *map_found = map;
                        break;
                    }
                }
            }
        } else if (!found_xl8) {
            found_and = false; /* Unless we find the add. */
            if (instr_get_opcode(&inst) == OP_add &&
                (opnd_is_abs_addr(instr_get_src(&inst, 0)) ||
                 opnd_is_rel_addr(instr_get_src(&inst, 0)))) {
                ptr_uint_t addr = (ptr_uint_t)opnd_get_addr(instr_get_src(&inst, 0));
                if (addr == (ptr_uint_t)&map->disp) {
                    LOG(UMBRA_VERBOSE,
                        "%s: found ADD of map disp at %p\n", __FUNCTION__, prev_pc);
                    found_and = true;
                    found_xl8 = true;
                }
            }
        } else {
            /* We do not bother to ensure the shift for scaled maps is there as finding
             * both map addresses is enough.  We allow a few arithmetic operations
             * between our sequence and the faulting instruction, but certainly no
             * load or store: we need to reset there.
             */
            if (instr_is_cti(&inst) || instr_reads_memory(&inst) ||
                instr_writes_memory(&inst)) {
                found_and = false;
                found_xl8 = false;
            }
        }
#endif
    }
    instr_free(drcontext, &inst);
    return found_xl8;
}

bool
umbra_handle_fault(void *drcontext, byte *target, dr_mcontext_t *raw_mc,
                   dr_mcontext_t *mc, dr_fault_fragment_info_t *info)
{
    uint i, j;
    LOG(UMBRA_VERBOSE, "%s: checking whether %p is in a shadow region\n",
        __FUNCTION__, target);
    for (i = 0; i < MAX_NUM_APP_SEGMENTS; i++) {
        for (j = 0; j < MAX_NUM_MAPS; j++) {
            /* first check if it is in any shadow memory range */
            if (app_segments[i].map[j] != NULL &&
                target >= app_segments[i].shadow_base[j] &&
                target <  app_segments[i].shadow_end[j]) {
                umbra_map_t *map = app_segments[i].map[j];
                app_pc app_addr = (app_pc)
                    app_segments[i].app_base +
                    umbra_map_scale_shadow_to_app
                    (map, target - app_segments[i].shadow_base[j]);
                LOG(UMBRA_VERBOSE, "%s: creating a new shadow region for %p-%p\n",
                    __FUNCTION__, app_addr, app_addr+8);
                umbra_create_shadow_memory_arch(map, 0, app_addr, 8,
                                                map->options.default_value,
                                                map->options.default_value_size);
                return true;
            }
        }
    }
    /* Handle a wild access to an unmapped region. */
    umbra_map_t *map;
    if (umbra_identify_shadow_fault(drcontext, raw_mc, info, &map)) {
        LOG(UMBRA_VERBOSE, "umbra_handle_fault: new shadow for wild access\n");
        umbra_map_t *map = app_segments[0].map[0];
        umbra_create_shadow_memory_arch(map, 0,
                                        umbra_xl8_shadow_to_app(map, target), 8,
                                        map->options.default_value,
                                        map->options.default_value_size);
        return true;
    }
    LOG(UMBRA_VERBOSE, "umbra_handle_fault: not handling\n");
    return false;
}

drmf_status_t
umbra_clear_redundant_blocks(umbra_map_t *map, uint *count)
{
    /* No operation needed for x64. */
    return DRMF_ERROR_FEATURE_NOT_AVAILABLE;
}<|MERGE_RESOLUTION|>--- conflicted
+++ resolved
@@ -1,5 +1,5 @@
 /* **********************************************************
- * Copyright (c) 2013-2021 Google, Inc.  All rights reserved.
+ * Copyright (c) 2013-2022 Google, Inc.  All rights reserved.
  * **********************************************************/
 
 /* Dr. Memory: the memory debugger
@@ -26,10 +26,6 @@
  */
 
 #include "dr_api.h"
-<<<<<<< HEAD
-#include "drreg.h"
-=======
->>>>>>> f41a91e5
 #include "instru.h"
 #include "umbra.h"
 #include "umbra_private.h"
@@ -1331,11 +1327,6 @@
                                 int num_scratch_regs)
 {
 #if defined(AARCH64)
-<<<<<<< HEAD
-    reg_id_t tmp = *scratch_regs;
-    instru_insert_mov_pc(drcontext, ilist, where, opnd_create_reg(tmp),
-                                OPND_CREATE_INT64(map->disp));
-=======
     if (num_scratch_regs < umbra_num_scratch_regs_for_translation_arch())
         return DRMF_ERROR_INVALID_PARAMETER;
 
@@ -1350,7 +1341,6 @@
     instru_insert_mov_pc(drcontext, ilist, where, opnd_create_reg(tmp),
                          OPND_CREATE_INT64(map->disp));
 
->>>>>>> f41a91e5
     PRE(ilist, where, INSTR_CREATE_add(drcontext,
                                        opnd_create_reg(reg_addr), opnd_create_reg(reg_addr),
                                        opnd_create_reg(tmp)));
@@ -1360,20 +1350,9 @@
                                            OPND_CREATE_INT8(map->shift)));
     } else if (map->options.scale <= UMBRA_MAP_SCALE_DOWN_2X) {
         PRE(ilist, where, XINST_CREATE_slr_s(drcontext,
-<<<<<<< HEAD
-                                           opnd_create_reg(reg_addr),
-                                           OPND_CREATE_INT8(map->shift)));
-    }
-    instru_insert_mov_pc(drcontext, ilist, where, opnd_create_reg(tmp),
-                             OPND_CREATE_INT64(map->mask));
-    PRE(ilist, where, INSTR_CREATE_and(drcontext,
-                                       opnd_create_reg(reg_addr), opnd_create_reg(reg_addr),
-                                       opnd_create_reg(tmp)));
-=======
                                              opnd_create_reg(reg_addr),
                                              OPND_CREATE_INT8(map->shift)));
     }
->>>>>>> f41a91e5
 #else
     PRE(ilist, where, INSTR_CREATE_and(drcontext,
                                        opnd_create_reg(reg_addr),
