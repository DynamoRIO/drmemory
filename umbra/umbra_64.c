--- conflicted
+++ resolved
@@ -576,31 +576,6 @@
             if (segment_overlap(base, end,
                                 app_segments[i].shadow_base[map_idx],
                                 app_segments[i].shadow_end[map_idx]) ||
-<<<<<<< HEAD
-                (SUPPORT_RESERVE_FOR_SCALE(map->options.scale) &&
-                 segment_overlap(base, end,
-                                 app_segments[i].reserve_base[map_idx],
-                                 app_segments[i].reserve_end[map_idx]))) {
-                if (SUPPORT_RESERVE_FOR_SCALE(map->options.scale)) {
-                    ELOG(1, "ERROR: new app segment ["PFX", "PFX")'s shadow segment "
-                         "["PFX", "PFX") conflicts with app seg ["PFX", "PFX") or its "
-                         "shadow ["PFX", "PFX") or reserve ["PFX", "PFX")\n",
-                         seg->app_base, seg->app_end, base, end,
-                         app_segments[i].app_base, app_segments[i].app_end,
-                         app_segments[i].shadow_base[map_idx],
-                         app_segments[i].shadow_end[map_idx],
-                         app_segments[i].reserve_base[map_idx],
-                         app_segments[i].reserve_end[map_idx]);
-                } else {
-                    ELOG(1, "ERROR: new app segment ["PFX", "PFX")'s shadow segment "
-                         "["PFX", "PFX") conflicts with app seg ["PFX", "PFX") or its "
-                         "shadow ["PFX", "PFX")\n",
-                         seg->app_base, seg->app_end, base, end,
-                         app_segments[i].app_base, app_segments[i].app_end,
-                         app_segments[i].shadow_base[map_idx],
-                         app_segments[i].shadow_end[map_idx]);
-                }
-=======
                 segment_overlap(base, end,
                                 app_segments[i].reserve_base[map_idx],
                                 app_segments[i].reserve_end[map_idx])) {
@@ -613,7 +588,6 @@
                      app_segments[i].shadow_end[map_idx],
                      app_segments[i].reserve_base[map_idx],
                      app_segments[i].reserve_end[map_idx]);
->>>>>>> 92b8fcce
                 return false;
             }
         }
