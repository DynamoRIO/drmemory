--- conflicted
+++ resolved
@@ -448,11 +448,7 @@
   append_test_compile_flags(free_arm "-marm")
 endif (ARM)
 newtest(badjmp badjmp.c)
-<<<<<<< HEAD
-if (NOT ARM AND NOT AARCH64) # XXX i#1726: port to ARM
-=======
 if (NOT ARM AND NOT AARCH64) # XXX i#1726: port to ARM + i#2016 port to AArch64
->>>>>>> f41a91e5
   newtest(registers registers.c)
 endif ()
 if (ARM)
@@ -466,11 +462,7 @@
   # Doesn't make sense for DrHeapstat
   newtest(multierror multierror.cpp)
 endif (TOOL_DR_MEMORY)
-<<<<<<< HEAD
-if (NOT ARM AND NOT AARCH64) # XXX i#1726: port to ARM
-=======
 if (NOT ARM AND NOT AARCH64) # XXX i#1726: port to ARM + i#2016 port to AArch64
->>>>>>> f41a91e5
   newtest_custbuild(bitfield bitfield.cpp "-DBITFIELD_ASM" bitfield)
   if (WIN32)
     # i#489: building /GL results in a double-xor sequence
@@ -650,11 +642,7 @@
   HAVE_ALLOC_SIZE_WARNING_INTERNAL)
 
 if (TOOL_DR_MEMORY)
-<<<<<<< HEAD
-  if (NOT ARM AND NOT AARCH64) # XXX i#1726: port to ARM
-=======
   if (NOT ARM AND NOT AARCH64) # XXX i#1726: port to ARM + i#2016 port to AArch64
->>>>>>> f41a91e5
     # PR 525807: test malloc stacks
     newtest(varstack varstack.c)
   endif ()
@@ -665,11 +653,7 @@
   if (NOT X64) # XXX i#111: -esp_fastpath not supported yet
     newtest_nobuild(leaks-only malloc "" "-leaks_only" "" OFF "")
   endif ()
-<<<<<<< HEAD
-  if (NOT ARM AND NOT AARCH64) # XXX i#1726: port to ARM
-=======
   if (NOT ARM AND NOT AARCH64) # XXX i#1726: port to ARM + i#2016 port to AArch64
->>>>>>> f41a91e5
     if (NOT X64) # FIXME i#111: failing on Travis
       newtest_nobuild(slowpath registers "" "-no_fastpath" "" OFF "registers")
     endif ()
@@ -680,19 +664,12 @@
   newtest_nobuild(reachable cs2bug "" "-show_reachable" "" OFF "")
   newtest_nobuild(malloc_callstacks cs2bug "" "-light;-malloc_callstacks" ""
     OFF "cs2bug.light")
-<<<<<<< HEAD
   if (USE_DRSYMS)
     if (NOT X64) # FIXME i#111: failing on Travis
       newtest_nobuild(nosymcache malloc "" "-no_use_symcache" "" OFF malloc)
     endif ()
   endif (USE_DRSYMS)
-  if (NOT ARM AND NOT AARCH64) # XXX i#1726: port to ARM
-=======
-  if (NOT X64) # FIXME i#111: failing on Travis
-    newtest_nobuild(nosymcache malloc "" "-no_use_symcache" "" OFF malloc)
-  endif ()
   if (NOT ARM AND NOT AARCH64) # XXX i#1726: port to ARM + i#2016 port to AArch64
->>>>>>> f41a91e5
     newtest_nobuild(strict_bitops bitfield "" "-strict_bitops" "" OFF "bitfield.strict")
   endif ()
   # test this option to exercise the realloc handling code.
@@ -707,11 +684,7 @@
   newtest_nobuild(redzone1024 malloc "" "-redzone_size;1024" "" OFF "malloc")
   newtest_nobuild_ex(free.exitcode free "" "-exit_code_if_errors;42" "" OFF "free" 42 "")
   newtest_nobuild_ex(hello.exitcode hello "" "-exit_code_if_errors;4" "" OFF "hello" 0 "")
-<<<<<<< HEAD
-  if (NOT ARM AND NOT AARCH64) # XXX i#1726: port to ARM
-=======
   if (NOT ARM AND NOT AARCH64) # XXX i#1726: port to ARM + i#2016 port to AArch64
->>>>>>> f41a91e5
     newtest_nobuild_ex(blocklist_uninit.op registers ""
       "-check_uninit_blocklist;registers*" "" OFF "registers.blocklist" 0 "")
     newtest_nobuild_ex(blocklist_uninit.supp registers ""
@@ -945,21 +918,13 @@
   # pattern mode testing.
   newtest_nobuild(free.pattern free "" "-unaddr_only" "" OFF "addronly")
   newtest_nobuild(malloc.pattern malloc "" "-unaddr_only" "" OFF "")
-<<<<<<< HEAD
-  if (NOT ARM AND NOT AARCH64) # XXX i#1726: port to ARM
-=======
   if (NOT ARM AND NOT AARCH64) # XXX i#1726: port to ARM + i#2016 port to AArch64
->>>>>>> f41a91e5
     newtest_nobuild(registers.pattern registers "" "-unaddr_only" "" OFF
       "registers.pattern")
   endif ()
   newtest_nobuild(track_origins.pattern track_origins ""
     "-unaddr_only;-track_origins_unaddr" "" OFF "track_origins")
-<<<<<<< HEAD
-  if (NOT ARM AND NOT AARCH64) # XXX i#1726: port to ARM
-=======
   if (NOT ARM AND NOT AARCH64) # XXX i#1726: port to ARM + i#2016 port to AArch64
->>>>>>> f41a91e5
     newtest_nobuild_ex(state.pattern state "" "-unaddr_only" "" OFF "" "ANY" "")
   endif ()
 
@@ -989,11 +954,7 @@
   set(nudge_test_args "")
 endif (TOOL_DR_MEMORY)
 
-<<<<<<< HEAD
-if (NOT ARM AND NOT AARCH64) # XXX i#1726: port to ARM
-=======
 if (NOT ARM AND NOT AARCH64) # XXX i#1726: port to ARM + i#2016 port to AArch64
->>>>>>> f41a91e5
   # nudge test: runs infloop in background and runtest.cmake nudges it
   tobuild(infloop infloop.c)
   get_target_path_for_execution(infloop_path infloop)
@@ -1083,11 +1044,7 @@
     newtest(malloc malloc.c)
     newtest(leak_indirect leak_indirect.c)
   endif ()
-<<<<<<< HEAD
-  if (NOT ARM AND NOT AARCH64) # XXX i#1726: port to ARM
-=======
   if (NOT ARM AND NOT AARCH64) # XXX i#1726: port to ARM + i#2016 port to AArch64
->>>>>>> f41a91e5
     newtest_custbuild(bitfield bitfield.cpp "-DBITFIELD_ASM" bitfield)
   endif ()
   newtest(patterns patterns.c)
@@ -1107,11 +1064,7 @@
   if (NOT ANDROID) # FIXME i#1860: fix for Android
     newtest_ex(malloc.pattern malloc.c "" "-unaddr_only" "" OFF "" 0)
   endif ()
-<<<<<<< HEAD
-  if (NOT ARM AND NOT AARCH64) # XXX i#1726: port to ARM
-=======
   if (NOT ARM AND NOT AARCH64) # XXX i#1726: port to ARM + i#2016 port to AArch64
->>>>>>> f41a91e5
     newtest_ex(registers.pattern registers.c "" "-unaddr_only" "" OFF
       "registers.pattern" 0)
   endif ()
