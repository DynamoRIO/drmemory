/* **********************************************************
 * Copyright (c) 2012-2015 Google, Inc.  All rights reserved.
 * Copyright (c) 2009-2010 VMware, Inc.  All rights reserved.
 * **********************************************************/

/* Dr. Memory: the memory debugger
 *
 * This library is free software; you can redistribute it and/or
 * modify it under the terms of the GNU Lesser General Public
 * License as published by the Free Software Foundation;
 * version 2.1 of the License, and no later version.

 * This library is distributed in the hope that it will be useful,
 * but WITHOUT ANY WARRANTY; without even the implied warranty of
 * MERCHANTABILITY or FITNESS FOR A PARTICULAR PURPOSE. See the GNU
 * Library General Public License for more details.

 * You should have received a copy of the GNU Lesser General Public
 * License along with this library; if not, write to the Free Software
 * Foundation, Inc., 51 Franklin Street, Fifth Floor, Boston, MA 02110-1301 USA.
 */

#ifndef ASM_CODE_ONLY /* C code ***********************************************/

/* This is a test to see if different types of error are suppressed by
 * -suppress option.
 */
#include <stdio.h>
#include <stdlib.h>
#ifdef UNIX
# include <sys/types.h>
# include <sys/stat.h>
# include <fcntl.h>
# include <unistd.h>
#endif

#ifdef WINDOWS
  /* On Windows, msvcrt!malloc() ends up calling HeapAlloc(), so there is a
   * malloc+0x## frame in the error in results.txt which is the same for all
   * leak tests, so just one leak suppression info of type mod+offs for malloc
   * suppress all leak errors preventing the ability to test all types of
   * suppression.  So we call HeapAlloc directly.  Also, we want to be
   * independent of system libraries (msvcrt.dll can be different in toolchain
   * vs. local Visual Studio.
   */
# include <windows.h>
# define ALLOC(sz) HeapAlloc(GetProcessHeap(), 0, sz)
# define FREE(p) HeapFree(GetProcessHeap(), 0, p)
#else
# define ALLOC(sz) malloc(sz)
# define FREE(p) free(p)
#endif

static int *int_p;
static int forcond;

void call_buf_asm(int uninit, void *buf);

static void do_uninit_read(int *val_p)
{
    int x = 1;
    printf("testing uninitialized access\n");
    if (*val_p & x)
        forcond = 1;
}

static void uninit_test1(int *val_p)
{
    do_uninit_read(val_p);
}

static void uninit_test2(int *val_p)
{
    do_uninit_read(val_p);
}

static void uninit_test3(int *val_p)
{
    do_uninit_read(val_p);
}

static void uninit_test4(int *val_p)
{
    do_uninit_read(val_p);
}

static void uninit_test5(int *val_p)
{
    do_uninit_read(val_p);
}

static void do_uninit_read_with_intermediate_frames(int depth, int *val_p)
{
    if (depth > 1)
        do_uninit_read_with_intermediate_frames(depth - 1, val_p);
    else
        do_uninit_read(val_p);
}

static void uninit_test6(int *val_p)
{
    do_uninit_read_with_intermediate_frames(5, val_p);
}

static void uninit_test7(int *val_p)
{
    do_uninit_read_with_intermediate_frames(5, val_p);
}

static int unaddr_test1(int *val_p)
{
    int x = 1;
    printf("testing access after free\n");
    return (*val_p & x) ? 1 : 0;
}

static int unaddr_test2(int *val_p)
{
    int x = 1;
    printf("testing access after free\n");
    return (*val_p & x) ? 1 : 0;
}

static int unaddr_test3(int *val_p)
{
    int x = 1;
    printf("testing access after free\n");
    return (*val_p & x) ? 1 : 0;
}

static int unaddr_test4(int *val_p)
{
    int x = 1;
    printf("testing access after free\n");
    return (*val_p & x) ? 1 : 0;
}

static void leak_test1(void)
{
    printf("testing leak\n");
    int_p = ALLOC(sizeof(int));    /* leak */
}

static void leak_test2(void)
{
    printf("testing leak\n");
    int_p = ALLOC(sizeof(int));    /* leak */
}

static void leak_test3(void)
{
    printf("testing leak\n");
    int_p = ALLOC(sizeof(int));    /* leak */
}

static void leak_test4(void)
{
    printf("testing leak\n");
    int_p = ALLOC(sizeof(int));    /* leak */
}

static char * pointer_in_the_middle1 = 0;

static void possible_leak_test1(void)
{
    printf("testing possible leak\n");
    pointer_in_the_middle1 = (char*)(ALLOC(16)) + 8;    /* possible leak */
}

static char * pointer_in_the_middle2 = 0;

static void possible_leak_test2(void)
{
    printf("testing possible leak\n");
    pointer_in_the_middle2 = (char*)(ALLOC(16)) + 8;    /* possible leak */
}

static void warning_test1(void)
{
    size_t *p;
    printf("testing warning\n");
    /* DrMem warns if malloc fails */
    p = ALLOC(~0);
}

/* set this to 0 to work natively */
#define REDZONE_SIZE 16
#define RZ_DIV (REDZONE_SIZE/sizeof(size_t))

static void invalid_free_test1(void)
{
    size_t *p = ALLOC(32);
    printf("testing invalid free\n");
    /* fool glibc's invalid free detection by duplicating the header
     * inside the allocation and reducing the size.
     * we rely on DrMem not adjusting base b/c the free ptr is not in
     * its table and it will raise invalid free but will pass through
     * to glibc free(): so we don't bother to make a copy of the redzone
     * inside the copied header.  we do avoid clobbering the redzone,
     * just to be safe.
     */
    *(p) = *(p-RZ_DIV-2);
    /* preserve bottom 2 bits of size */
    *(p+1) = ((*(p-RZ_DIV-1) & ~3) - (REDZONE_SIZE+8)) | (*(p-RZ_DIV-1) & 3);
#ifdef WINDOWS
    /* crashes Vista test (i#82) so we clear while preserving # unaddrs */
    *(p+1) -= *(p+1);
#endif
    /* this can corrupt the free list, so probably best to run this test last */
    FREE(p+2);
}

void
syscall_test(void)
{
#ifdef UNIX
    int fd = open("/dev/null", O_WRONLY);
    int *uninit = (int *) malloc(sizeof(*uninit));
    write(fd, uninit, sizeof(*uninit));
    free(uninit);
#else
    MEMORY_BASIC_INFORMATION mbi;
    void **uninit = (void **) malloc(sizeof(*uninit));
    VirtualQuery(*uninit, &mbi, sizeof(mbi));
    free(uninit);
#endif
}

static void
non_module_test(void)
{
    /* We put this code in our buffer:
     *
     *  83 f8 00             cmp    %eax $0x00000000
     *  c3                   ret
     *
     * XXX: this won't execute natively if NX/DEP is enabled!
     * We should mark it +x.
     * It works under DR b/c of a hole in DR where its code cache is +x (i#329).
     */
#ifdef X86
    char buf[] = { 0x83, 0xf8, 0x00, 0xc3 };
#elif defined(ARM)
    /* cmp r0, #0; bx lr */
    int buf[] = { 0xe3500000, 0xe12fff1e };
#elif defined(AARCH64)
<<<<<<< HEAD
    /* cmp r0, #0; bx lr */
    int buf[] = { 0xe3500000, 0xe12fff1e };
=======
    /* cmp x0, #0; ret */
    int buf[] = { 0x1f0000f1, 0xc0035fd6 };
>>>>>>> f41a91e5
#endif
    int uninit[2];
    int x = 0; /* avoid compiler warning about uninit var use */
    call_buf_asm(uninit[x], (void *)buf);
}

/* Function pointers to exports. */
typedef void (*cb_n_frames_t)(void (*func)(void), unsigned n);
static cb_n_frames_t foo_cb_with_n_frames;
static cb_n_frames_t bar_cb_with_n_frames;

static void
do_uninit_cb(void)
{
    void *int_p = ALLOC(sizeof(int));
    do_uninit_read(int_p);
    FREE(int_p);
}

/* This uninit reached through suppress-mod-bar.dll will be suppressed. */
static void
call_into_bar(void)
{
    bar_cb_with_n_frames(do_uninit_cb, 4);
}

/* This uninit reached through suppress-mod-foo.dll will not be suppressed. */
static void
call_into_foo(void)
{
    foo_cb_with_n_frames(do_uninit_cb, 4);
}

/* Down here to avoid disturbing line numbers. */
#ifdef UNIX
# include <dlfcn.h>
# include <string.h>
#endif

static void
mod_ellipsis_test(const char *argv0)
{
#ifdef WINDOWS
    HANDLE foo = LoadLibrary("suppress-mod-foo.dll");
    HANDLE bar = LoadLibrary("suppress-mod-bar.dll");
    foo_cb_with_n_frames = (cb_n_frames_t)GetProcAddress(foo, "callback_with_n_frames");
    bar_cb_with_n_frames = (cb_n_frames_t)GetProcAddress(bar, "callback_with_n_frames");
#else /* UNIX */
    char exe_dir[/*MAX_PATH*/260];
    char libname[/*MAX_PATH*/260];
    char *last_sep;
    void *foo;
    void *bar;
    strncpy(exe_dir, argv0, sizeof(exe_dir));
    exe_dir[sizeof(exe_dir)-1] = '\0';
    last_sep = strrchr(exe_dir, '/');
    if (last_sep == NULL) {
        printf("can't find dir of argv[0]!\n");
        return;
    }
    *last_sep = '\0';
    snprintf(libname, sizeof(libname), "%s/%s", exe_dir, "libsuppress-mod-foo.so");
    libname[sizeof(libname)-1] = '\0';
    foo = dlopen(libname, RTLD_LAZY);
    snprintf(libname, sizeof(libname), "%s/%s", exe_dir, "libsuppress-mod-bar.so");
    libname[sizeof(libname)-1] = '\0';
    bar = dlopen(libname, RTLD_LAZY);
    foo_cb_with_n_frames = (cb_n_frames_t)dlsym(foo, "callback_with_n_frames");
    bar_cb_with_n_frames = (cb_n_frames_t)dlsym(bar, "callback_with_n_frames");
#endif

    if (foo == NULL ||
        bar == NULL ||
        foo_cb_with_n_frames == NULL ||
        bar_cb_with_n_frames == NULL) {
        printf("error loading suppress-mod-foo or bar library!\n");
        return;
    }

    foo_cb_with_n_frames(call_into_bar, 4);
    /* This will produce an uninit error that should *not* be suppressed,
     * because it goes through foo.dll and not bar.dll.
     */
    foo_cb_with_n_frames(call_into_foo, 4);

#ifdef WINDOWS
    FreeLibrary(foo);
    FreeLibrary(bar);
#else /* UNIX */
    dlclose(foo);
    dlclose(bar);
#endif
}

/* This function exists only to provide more than 2 frames in the error
 * callstack.
 * FIXME: PR 464804: suppression of invalid frees and errors at syscalls need
 * to be tested, but they haven't been implemented yet (PR 406739).
 */
static void test(int argc, char **argv)
{
    /* Must have different function names otherwise one mod!func suppression
     * will suppress all tests without room for testing other types.
     */
    uninit_test1(int_p+0);      /* 3 top frames based mod+offs suppression */
    uninit_test2(int_p+1);      /* 3 top frames based mod!func suppression */
    uninit_test3(int_p+2);      /* 4 top frames based mixed suppression + '?' */
    uninit_test4(int_p+3);      /* mixed suppression with ... (...=0 frames) */
    uninit_test5(int_p+4);      /* ... + mod!func suppression (...=1 frame) */
    uninit_test6(int_p+5);      /* ... + mod!func suppression (...=5 frames) */
    uninit_test7(int_p+6);      /* ... + ? + mod+offs suppression*/

    FREE(int_p);

    unaddr_test1(int_p+0);      /* full callstack based mod+func suppression */
    unaddr_test2(int_p+1);      /* top frame based mod+func suppression */
    unaddr_test3(int_p+2);      /* full callstack based mod!func suppression */
    unaddr_test4(int_p+3);      /* top frame based mod!func suppression */

    leak_test1();               /* full callstack based mod+func suppression */
    leak_test2();               /* top frame based mod+func suppression */
    leak_test3();               /* full callstack based mod!func suppression */
    leak_test4();               /* top frame based mod!func suppression */

    possible_leak_test1();      /* suppressed by 'POSSIBLE LEAK' suppression */
    possible_leak_test2();      /* suppressed by 'LEAK' suppression */

    warning_test1();

    syscall_test();

    non_module_test();

    mod_ellipsis_test(argv[0]);

    /* running this test last b/c it can corrupt the free list */
    invalid_free_test1();

    printf("done\n");
}

static void
run_some_again(void)
{
    /* hard to write such tests so we call twice w/ different callstacks */
    syscall_test();
    non_module_test();
}

int main(int argc, char **argv)
{
    int_p = (int *) ALLOC(7*sizeof(int));
    test(argc, argv);
    run_some_again();
    int_p = NULL;   /* to make the last leak to be truly unreachable */
    return 0;
}


#else /* asm code *************************************************************/
#include "cpp2asm_defines.h"
START_FILE

#define FUNCNAME call_buf_asm
/* void call_buf_asm(int uninit, void *buf); */
        DECLARE_FUNC_SEH(FUNCNAME)
GLOBAL_LABEL(FUNCNAME:)
# ifdef X86
        mov      REG_XAX, ARG1
        mov      REG_XDX, ARG2
        push     REG_XBP
        mov      REG_XBP, REG_XSP
        END_PROLOG

        /* we want to call ARG2 with ARG1 in xax */
        call     REG_XDX

        add      REG_XSP, 0 /* make a legal SEH64 epilog */
        mov      REG_XSP, REG_XBP
        pop      REG_XBP
        ret
# elif defined(ARM)
        /* call ARG2 passing ARG1 in r0 */
        blx      ARG2
        bx       lr
# endif
        END_FUNC(FUNCNAME)
#undef FUNCNAME


END_FILE
#endif<|MERGE_RESOLUTION|>--- conflicted
+++ resolved
@@ -1,5 +1,5 @@
 /* **********************************************************
- * Copyright (c) 2012-2015 Google, Inc.  All rights reserved.
+ * Copyright (c) 2012-2022 Google, Inc.  All rights reserved.
  * Copyright (c) 2009-2010 VMware, Inc.  All rights reserved.
  * **********************************************************/
 
@@ -244,13 +244,8 @@
     /* cmp r0, #0; bx lr */
     int buf[] = { 0xe3500000, 0xe12fff1e };
 #elif defined(AARCH64)
-<<<<<<< HEAD
-    /* cmp r0, #0; bx lr */
-    int buf[] = { 0xe3500000, 0xe12fff1e };
-=======
     /* cmp x0, #0; ret */
     int buf[] = { 0x1f0000f1, 0xc0035fd6 };
->>>>>>> f41a91e5
 #endif
     int uninit[2];
     int x = 0; /* avoid compiler warning about uninit var use */
