/* **********************************************************
 * Copyright (c) 2012-2020 Google, Inc.  All rights reserved.
 * **********************************************************/

/* Dr. Memory: the memory debugger
 *
 * This library is free software; you can redistribute it and/or
 * modify it under the terms of the GNU Lesser General Public
 * License as published by the Free Software Foundation;
 * version 2.1 of the License, and no later version.

 * This library is distributed in the hope that it will be useful,
 * but WITHOUT ANY WARRANTY; without even the implied warranty of
 * MERCHANTABILITY or FITNESS FOR A PARTICULAR PURPOSE. See the GNU
 * Library General Public License for more details.

 * You should have received a copy of the GNU Lesser General Public
 * License along with this library; if not, write to the Free Software
 * Foundation, Inc., 51 Franklin Street, Fifth Floor, Boston, MA 02110-1301 USA.
 */

/* Test of the Dr. Syscall Extension */

#include "dr_api.h"
#include "drmgr.h"
#include "drsyscall.h"
#include <string.h>
#ifdef WINDOWS
# include <windows.h>
# define IF_WINDOWS_ELSE(x,y) x
#else
# define IF_WINDOWS_ELSE(x,y) y
# include <sys/types.h>
# include <sys/socket.h>
#endif

#define TEST(mask, var) (((mask) & (var)) != 0)

#undef ASSERT /* we don't want msgbox */
#define ASSERT(cond, msg) \
    ((void)((!(cond)) ? \
     (dr_fprintf(STDERR, "ASSERT FAILURE: %s:%d: %s (%s)", \
                 __FILE__,  __LINE__, #cond, msg), \
      dr_abort(), 0) : 0))

#define BUFFER_SIZE_BYTES(buf)      sizeof(buf)
#define BUFFER_SIZE_ELEMENTS(buf)   (BUFFER_SIZE_BYTES(buf) / sizeof((buf)[0]))
#define BUFFER_LAST_ELEMENT(buf)    (buf)[BUFFER_SIZE_ELEMENTS(buf) - 1]
#define NULL_TERMINATE_BUFFER(buf)  BUFFER_LAST_ELEMENT(buf) = 0

#ifdef WINDOWS
/* TODO i#2279: Make it easier for clients to auto-generate! */
# define SYSNUM_FILE IF_X64_ELSE("syscalls_x64.txt", "syscalls_x86.txt")
# define SYSNUM_FILE_WOW64 "syscalls_wow64.txt"
#endif

static bool verbose;
#ifdef WINDOWS
static dr_os_version_info_t os_version = {sizeof(os_version),};
#endif

static void
check_mcontext(void *drcontext)
{
    dr_mcontext_t *mc;
    dr_mcontext_t mc_DR;

    if (drsys_get_mcontext(drcontext, &mc) != DRMF_SUCCESS)
        ASSERT(false, "drsys_get_mcontext failed");
    mc_DR.size = sizeof(mc_DR);
    mc_DR.flags = DR_MC_INTEGER|DR_MC_CONTROL;
    dr_get_mcontext(drcontext, &mc_DR);
<<<<<<< HEAD
    //TODO: add more asserts for aarch64?
=======
    /* i#2016 aarch64: TODO: add more asserts for aarch64? */
>>>>>>> f41a91e5
    ASSERT(mc->IF_AARCHXX_ELSE(r7,xdi) == mc_DR.IF_AARCHXX_ELSE(r7,xdi), "mc check");
    ASSERT(mc->IF_AARCHXX_ELSE(r6,xsi) == mc_DR.IF_AARCHXX_ELSE(r6,xsi), "mc check");
    ASSERT(mc->IF_AARCHXX_ELSE(r5,xbp) == mc_DR.IF_AARCHXX_ELSE(r5,xbp), "mc check");
    ASSERT(mc->IF_AARCHXX_ELSE(r4,xsp) == mc_DR.IF_AARCHXX_ELSE(r4,xsp), "mc check");
    ASSERT(mc->IF_AARCHXX_ELSE(r3,xbx) == mc_DR.IF_AARCHXX_ELSE(r3,xbx), "mc check");
    ASSERT(mc->IF_AARCHXX_ELSE(r2,xdx) == mc_DR.IF_AARCHXX_ELSE(r2,xdx), "mc check");
    ASSERT(mc->IF_AARCHXX_ELSE(r1,xcx) == mc_DR.IF_AARCHXX_ELSE(r1,xcx), "mc check");
    ASSERT(mc->IF_AARCHXX_ELSE(r0,xax) == mc_DR.IF_AARCHXX_ELSE(r0,xax), "mc check");
    ASSERT(mc->xflags == mc_DR.xflags, "mc check");
}

static bool
drsys_iter_memarg_cb(drsys_arg_t *arg, void *user_data)
{
    ASSERT(arg->valid, "no args should be invalid in this app");
    ASSERT(arg->mc != NULL, "mc check");
    ASSERT(arg->drcontext == dr_get_current_drcontext(), "dc check");

#ifdef UNIX
    /* the app deliberately trips i#1119 w/ a too-small sockaddr */
    if (arg->type == DRSYS_TYPE_SOCKADDR && !arg->pre) {
        static bool first = true;
        ASSERT(!first || arg->size == sizeof(struct sockaddr)/2, "i#1119 test");
        first = false;
    }
#endif

    return true; /* keep going */
}

static uint64
truncate_int_to_size(uint64 val, uint size)
{
    if (size == 1)
        val &= 0xff;
    else if (size == 2)
        val &= 0xffff;
    else if (size == 4)
        val &= 0xffffffff;
    return val;
}

static bool
drsys_iter_arg_cb(drsys_arg_t *arg, void *user_data)
{
    ptr_uint_t val;
    uint64 val64;

    ASSERT(arg->valid, "no args should be invalid in this app");
    ASSERT(arg->mc != NULL, "mc check");
    ASSERT(arg->drcontext == dr_get_current_drcontext(), "dc check");

    if (arg->reg == DR_REG_NULL && !TEST(DRSYS_PARAM_RETVAL, arg->mode)) {
        ASSERT((byte *)arg->start_addr >= (byte *)arg->mc->xsp &&
               (byte *)arg->start_addr < (byte *)arg->mc->xsp + PAGE_SIZE,
               "mem args should be on stack");
    }

    if (TEST(DRSYS_PARAM_RETVAL, arg->mode)) {
        ASSERT(arg->pre ||
               arg->value == dr_syscall_get_result(dr_get_current_drcontext()),
               "return val wrong");
    } else {
        if (drsys_pre_syscall_arg(arg->drcontext, arg->ordinal, &val) != DRMF_SUCCESS)
            ASSERT(false, "drsys_pre_syscall_arg failed");
        if (drsys_pre_syscall_arg64(arg->drcontext, arg->ordinal, &val64) != DRMF_SUCCESS)
            ASSERT(false, "drsys_pre_syscall_arg64 failed");
        if (arg->size < sizeof(val)) {
            val = truncate_int_to_size(val, arg->size);
            val64 = truncate_int_to_size(val64, arg->size);
        }
        ASSERT(val == arg->value, "values do not match");
        ASSERT(val64 == arg->value64, "values do not match");
    }

    /* We could test drsys_handle_is_current_process() but we'd have to
     * locate syscalls operating on processes.  Currently drsyscall.c
     * already tests this call.
     */

    return true; /* keep going */
}

static bool
event_pre_syscall(void *drcontext, int sysnum)
{
    drsys_syscall_t *syscall;
    drsys_sysnum_t sysnum_full;
    bool known;
    drsys_param_type_t ret_type;

    if (drsys_cur_syscall(drcontext, &syscall) != DRMF_SUCCESS)
        ASSERT(false, "drsys_cur_syscall failed");
    if (drsys_syscall_number(syscall, &sysnum_full) != DRMF_SUCCESS)
        ASSERT(false, "drsys_get_sysnum failed");
    ASSERT(sysnum == sysnum_full.number, "primary should match DR's num");

    if (verbose) {
        const char *name;
        drmf_status_t res = drsys_syscall_name(syscall, &name);
        ASSERT(res == DRMF_SUCCESS && name != NULL, "drsys_syscall_name failed");
        dr_fprintf(STDERR, "syscall %d.%d = %s\n", sysnum_full.number,
                   sysnum_full.secondary, name);
    }

    check_mcontext(drcontext);

    if (drsys_syscall_return_type(syscall, &ret_type) != DRMF_SUCCESS ||
        ret_type == DRSYS_TYPE_INVALID || ret_type == DRSYS_TYPE_UNKNOWN)
        ASSERT(false, "failed to get syscall return type");

    if (drsys_syscall_is_known(syscall, &known) != DRMF_SUCCESS || !known)
        ASSERT(IF_WINDOWS_ELSE(os_version.version >= DR_WINDOWS_VERSION_10_1607, false),
               "no syscalls in this app should be unknown");

    if (drsys_iterate_args(drcontext, drsys_iter_arg_cb, NULL) != DRMF_SUCCESS)
        ASSERT(false, "drsys_iterate_args failed");
    if (drsys_iterate_memargs(drcontext, drsys_iter_memarg_cb, NULL) != DRMF_SUCCESS)
        ASSERT(false, "drsys_iterate_memargs failed");

    return true;
}

static void
event_post_syscall(void *drcontext, int sysnum)
{
    drsys_syscall_t *syscall;
    drsys_sysnum_t sysnum_full;
    bool success = false;
    const char *name;

    if (drsys_cur_syscall(drcontext, &syscall) != DRMF_SUCCESS)
        ASSERT(false, "drsys_cur_syscall failed");
    if (drsys_syscall_number(syscall, &sysnum_full) != DRMF_SUCCESS)
        ASSERT(false, "drsys_get_sysnum failed");
    ASSERT(sysnum == sysnum_full.number, "primary should match DR's num");
    if (drsys_syscall_name(syscall, &name) != DRMF_SUCCESS)
        ASSERT(false, "drsys_syscall_name failed");

    check_mcontext(drcontext);

    if (drsys_iterate_args(drcontext, drsys_iter_arg_cb, NULL) != DRMF_SUCCESS)
        ASSERT(false, "drsys_iterate_args failed");

    if (drsys_cur_syscall_result(drcontext, &success, NULL, NULL) !=
        DRMF_SUCCESS || !success) {
        /* With the new early injector on Linux, we see access, open, + stat64 fail,
         * And on Win10, several syscalls fail.
         */
    } else {
        if (drsys_iterate_memargs(drcontext, drsys_iter_memarg_cb, NULL) != DRMF_SUCCESS)
            ASSERT(false, "drsys_iterate_memargs failed");
    }
}

static bool
event_filter_syscall(void *drcontext, int sysnum)
{
    return true; /* intercept everything */
}

static void
test_static_queries(void)
{
    drsys_syscall_t *syscall;
    drsys_sysnum_t num = {4,4};
    drmf_status_t res;
    bool known;
    drsys_syscall_type_t type;
    drsys_param_type_t ret_type;
    const char *name = "bogus";

#ifdef WINDOWS
    res = drsys_name_to_syscall("NtContinue", &syscall);
#else
    res = drsys_name_to_syscall("fstatfs", &syscall);
#endif
    ASSERT(res == DRMF_SUCCESS, "drsys_name_to_syscall failed");
    res = drsys_syscall_number(syscall, &num);
    ASSERT(res == DRMF_SUCCESS && num.secondary == 0, "drsys_syscall_number failed");
    if (drsys_syscall_is_known(syscall, &known) != DRMF_SUCCESS || !known)
        ASSERT(false, "syscall should be known");
    if (drsys_syscall_type(syscall, &type) != DRMF_SUCCESS ||
        type != DRSYS_SYSCALL_TYPE_KERNEL)
        ASSERT(false, "syscall type wrong");
    if (drsys_syscall_return_type(syscall, &ret_type) != DRMF_SUCCESS ||
        ret_type == DRSYS_TYPE_INVALID || ret_type == DRSYS_TYPE_UNKNOWN)
        ASSERT(false, "failed to get syscall return type");

#ifdef WINDOWS
    /* test Zw variant */
    num.secondary = 4;
    if (drsys_name_to_syscall("ZwContinue", &syscall) != DRMF_SUCCESS)
        ASSERT(false, "drsys_name_to_syscall failed on ZwContinue");
    res = drsys_syscall_number(syscall, &num);
    ASSERT(res == DRMF_SUCCESS && num.secondary == 0, "drsys_name_to_syscall failed");
    /* test not found */
    res = drsys_name_to_syscall("NtContinueBogus", &syscall);
    ASSERT(res == DRMF_ERROR_NOT_FOUND, "drsys_name_to_syscall should have failed");
    /* test secondary */
    if (drsys_name_to_syscall("NtUserCallOneParam.MESSAGEBEEP", &syscall) != DRMF_SUCCESS)
        ASSERT(false, "drsys_name_to_syscall failed");
    res = drsys_syscall_number(syscall, &num);
    ASSERT(res == DRMF_SUCCESS && num.secondary > 0, "drsys_syscall_number failed");
    if (drsys_name_to_syscall("MESSAGEBEEP", &syscall) != DRMF_SUCCESS)
        ASSERT(false, "drsys_name_to_syscall failed");
    res = drsys_syscall_number(syscall, &num);
    ASSERT(res == DRMF_SUCCESS && num.secondary > 0, "drsys_syscall_number failed");
#else
    /* test not found */
    res = drsys_name_to_syscall("fstatfr", &syscall);
    ASSERT(res == DRMF_ERROR_NOT_FOUND, "drsys_name_to_syscall should have failed");
#endif

    /* Test number to name.
     * i#1692/i#1669: We choose syscall 16 because on WOW64 syscall 0 has some upper
     * bits set, and other low numbers are not present on various platforms.
     */
    num.number = 16;
    num.secondary = 0;
    if (drsys_number_to_syscall(num, &syscall) != DRMF_SUCCESS)
        ASSERT(false, "drsys_number_to_syscall failed");
    res = drsys_syscall_name(syscall, &name);
    ASSERT(res == DRMF_SUCCESS && name != NULL, "drsys_syscall_name failed");

#ifdef WINDOWS
    /* Test secondary number to name, in particular where secondary==0 */
    bool secondary_zero = false;
    if (drsys_name_to_syscall("NtUserCallNoParam.CREATEMENU", &syscall) == DRMF_SUCCESS)
        secondary_zero = true;
    else {
        /* Some auto-generations don't find CREATEMENU. */
        if (drsys_name_to_syscall("NtUserCallNoParam.DESTROY_CARET", &syscall) !=
            DRMF_SUCCESS) {
            ASSERT(false, "drsys_name_to_syscall failed on NtUserCallNoParam");
        }
    }
    res = drsys_syscall_number(syscall, &num);
    ASSERT(res == DRMF_SUCCESS && (!secondary_zero || num.secondary == 0),
           "drsys_syscall_number failed");
    if (drsys_number_to_syscall(num, &syscall) != DRMF_SUCCESS)
        ASSERT(false, "drsys_number_to_syscall failed");
    res = drsys_syscall_name(syscall, &name);
    ASSERT(res == DRMF_SUCCESS &&
           ((secondary_zero && strcmp(name, "NtUserCallNoParam.CREATEMENU") == 0) ||
            (!secondary_zero && strcmp(name, "NtUserCallNoParam.DESTROY_CARET") == 0)),
           "drsys_syscall_name failed");
#endif
}

static bool
static_iter_arg_cb(drsys_arg_t *arg, void *user_data)
{
    ASSERT(!arg->valid, "no arg vals should be valid statically");
    ASSERT(arg->mc == NULL, "mc should be invalid");
    ASSERT(arg->drcontext == dr_get_current_drcontext(), "dc check");

    return true; /* keep going */
}

static bool
static_iter_cb(drsys_sysnum_t num, drsys_syscall_t *syscall, void *user_data)
{
    const char *name;
    drmf_status_t res = drsys_syscall_name(syscall, &name);
    ASSERT(res == DRMF_SUCCESS && name != NULL, "drsys_syscall_name failed");

    if (verbose) {
        dr_fprintf(STDERR, "static syscall %d.%d = %s\n", num.number, num.secondary,
                   name);
    }

    if (drsys_iterate_arg_types(syscall, static_iter_arg_cb, NULL) !=
        DRMF_SUCCESS)
        ASSERT(false, "drsys_iterate_arg_types failed");
    return true; /* keep going */
}

static void
test_static_iterator(void)
{
    if (drsys_iterate_syscalls(static_iter_cb, NULL) != DRMF_SUCCESS)
        ASSERT(false, "drsys_iterate_syscalls failed");
}

static void
exit_event(void)
{
    drsys_gateway_t gateway;
    if (drsys_syscall_gateway(&gateway) != DRMF_SUCCESS ||
        gateway == DRSYS_GATEWAY_UNKNOWN)
        ASSERT(false, "drsys failed to determine syscall gateway");
    if (drsys_exit() != DRMF_SUCCESS)
        ASSERT(false, "drsys failed to exit");
    dr_fprintf(STDERR, "TEST PASSED\n");
    drmgr_exit();
}

DR_EXPORT void
dr_client_main(client_id_t id, int argc, const char *argv[])
{
    drsys_options_t ops = { sizeof(ops), 0, };
#ifdef WINDOWS
    if (argc > 1) {
        /* Takes an optional argument pointing at the base dir for a sysnum file. */
        char sysnum_path[MAXIMUM_PATH];
        dr_snprintf(sysnum_path, BUFFER_SIZE_ELEMENTS(sysnum_path),
                    "%s\\%s", argv[1], SYSNUM_FILE);
        NULL_TERMINATE_BUFFER(sysnum_path);
        ops.sysnum_file = sysnum_path;
    }
    dr_get_os_version(&os_version);
#endif
    drmgr_init();
    if (drsys_init(id, &ops) != DRMF_SUCCESS)
        ASSERT(false, "drsys failed to init");
    dr_register_exit_event(exit_event);

    dr_register_filter_syscall_event(event_filter_syscall);
    drmgr_register_pre_syscall_event(event_pre_syscall);
    drmgr_register_post_syscall_event(event_post_syscall);
    if (drsys_filter_all_syscalls() != DRMF_SUCCESS)
        ASSERT(false, "drsys_filter_all_syscalls should never fail");

    test_static_queries();

    test_static_iterator();

    /* XXX: it would be nice to do deeper tests:
     * + drsys_filter_syscall() and have an app that makes both filtered
     *   and unfiltered syscalls
     * + have app make specific syscall w/ specific args and ensure
     *   they match up
     */
}<|MERGE_RESOLUTION|>--- conflicted
+++ resolved
@@ -1,5 +1,5 @@
 /* **********************************************************
- * Copyright (c) 2012-2020 Google, Inc.  All rights reserved.
+ * Copyright (c) 2012-2022 Google, Inc.  All rights reserved.
  * **********************************************************/
 
 /* Dr. Memory: the memory debugger
@@ -70,11 +70,7 @@
     mc_DR.size = sizeof(mc_DR);
     mc_DR.flags = DR_MC_INTEGER|DR_MC_CONTROL;
     dr_get_mcontext(drcontext, &mc_DR);
-<<<<<<< HEAD
-    //TODO: add more asserts for aarch64?
-=======
-    /* i#2016 aarch64: TODO: add more asserts for aarch64? */
->>>>>>> f41a91e5
+    /* XXX i#2016: Add more asserts for aarch64? */
     ASSERT(mc->IF_AARCHXX_ELSE(r7,xdi) == mc_DR.IF_AARCHXX_ELSE(r7,xdi), "mc check");
     ASSERT(mc->IF_AARCHXX_ELSE(r6,xsi) == mc_DR.IF_AARCHXX_ELSE(r6,xsi), "mc check");
     ASSERT(mc->IF_AARCHXX_ELSE(r5,xbp) == mc_DR.IF_AARCHXX_ELSE(r5,xbp), "mc check");
