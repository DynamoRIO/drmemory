/* **********************************************************
 * Copyright (c) 2010-2022 Google, Inc.  All rights reserved.
 * Copyright (c) 2009-2010 VMware, Inc.  All rights reserved.
 * **********************************************************/

/* Dr. Memory: the memory debugger
 *
 * This library is free software; you can redistribute it and/or
 * modify it under the terms of the GNU Lesser General Public
 * License as published by the Free Software Foundation;
 * version 2.1 of the License, and no later version.

 * This library is distributed in the hope that it will be useful,
 * but WITHOUT ANY WARRANTY; without even the implied warranty of
 * MERCHANTABILITY or FITNESS FOR A PARTICULAR PURPOSE. See the GNU
 * Library General Public License for more details.

 * You should have received a copy of the GNU Lesser General Public
 * License along with this library; if not, write to the Free Software
 * Foundation, Inc., 51 Franklin Street, Fifth Floor, Boston, MA 02110-1301 USA.
 */

#include "dr_api.h"
#include "drsyscall.h"
#include "drsyscall_os.h"
#include "sysnum_linux.h"
#include "linux_defines.h"
#include "table_defines.h"

#ifdef AARCH64
#include "aarch64_syscall_num.h"
#endif

extern syscall_info_t syscall_ioctl_info[];

/* Created from ./mksystable_linux.pl
 * And then manually:
 * - filling in params for those marked "Missing prototype"
 * - filling in params for those marked "special-case"
 * - replacing U with W or R
 * - updating sizeof(char) and sizeof(void)
 *
 * FIXME i#92: still a lot of missing details below!
 */

syscall_info_t syscall_info[] = {
    {{PACKNUM(219,0,0,AARCH64_restart_syscall),0},"restart_syscall", OK, RLONG, 0,},
    {{PACKNUM(60,1,1,AARCH64_exit),0},"exit", OK, RLONG, 1,},
    {{PACKNUM(57,2,2,AARCH64_fork),0},"fork", OK, RLONG, 0,},
    {{PACKNUM(0,3,3,AARCH64_read),0},"read", OK, RLONG, 3,
     {
         {1, -2, W},
         {1, RET, W},
     }
    },
    {{PACKNUM(1,4,4,AARCH64_write),0},"write", OK, RLONG, 3,
     {
         {1, -2, R},
     }
    },
    {{PACKNUM(2,5,5,AARCH64_open),0},"open", OK, RLONG, 2,
     {
         {0,0, R|CT, CSTRING},
     }
    }, /*special-cased: 3rd arg not always required*/
    {{PACKNUM(3,6,6,AARCH64_close),0},"close", OK, RLONG, 1,},
    {{PACKNUM(-1,7,7,AARCH64_ni),0},"waitpid", OK, RLONG, 3,
     {
         {1, sizeof(int), W},
     }
    },
    {{PACKNUM(85,8,8,AARCH64_creat),0},"creat", OK, RLONG, 2,
     {
         {0,0, R|CT, CSTRING},
     }
    },
    {{PACKNUM(86,9,9,AARCH64_link),0},"link", OK, RLONG, 2,
     {
         {0,0, R|CT, CSTRING},
         {1,0, R|CT, CSTRING},
     }
    },
    {{PACKNUM(87,10,10,AARCH64_unlink),0},"unlink", OK, RLONG, 1,
     {
         {0,0, R|CT, CSTRING},
     }
    },
    {{PACKNUM(59,11,11,AARCH64_execve),0},"execve", OK, RLONG, 3,
     {
         {0, 0, R|CT, CSTRING},
         {1, sizeof(char **), R|CT, DRSYS_TYPE_CSTRARRAY},
         {2, sizeof(char **), R|CT, DRSYS_TYPE_CSTRARRAY},
     }
    },
    {{PACKNUM(80,12,12,AARCH64_chdir),0},"chdir", OK, RLONG, 1,
     {
         {0,0, R|CT, CSTRING},
     }
    },
    {{PACKNUM(201,13,13,AARCH64_time),0},"time", OK, RLONG, 1,
     {
         {0, sizeof(time_t), W},
     }
    },
    {{PACKNUM(133,14,14,AARCH64_mknod),0},"mknod", OK, RLONG, 3,
     {
         {0,0, R|CT, CSTRING},
     }
    },
    {{PACKNUM(90,15,15,AARCH64_chmod),0},"chmod", OK, RLONG, 2,
     {
         {0,0, R|CT, CSTRING},
     }
    },
    {{PACKNUM(-1,16,16,AARCH64_ni),0},"lchown16", OK, RLONG, 3,
     {
         {0,0, R|CT, CSTRING},
     }
    },
    {{PACKNUM(-1,17,17,AARCH64_ni),0},"ni_syscall", OK, RLONG, 0,},
#ifndef AARCH64
    {{PACKNUM(-1,18,18,AARCH64_stat),0},"stat", OK, RLONG, 2,
     {
         {0,0, R|CT, CSTRING},
         {1, sizeof(struct __old_kernel_stat), W},
     }
    },
#endif
    {{PACKNUM(4,-1,-1,AARCH64_stat),0},"stat", OK, RLONG, 2,
     {
         {0,0, R|CT, CSTRING},
         {1, sizeof(struct stat), W},
     }
    },
    {{PACKNUM(8,19,19,AARCH64_lseek),0},"lseek", OK, RLONG, 3,},
    {{PACKNUM(39,20,20,AARCH64_getpid),0},"getpid", OK, RLONG, 0,},
    {{PACKNUM(165,21,21,AARCH64_mount),0},"mount", OK, RLONG, 5,
     {
         {0,0, R|CT, CSTRING},
         {1,0, R|CT, CSTRING},
         {2,0, R|CT, CSTRING},/*FIXME: 4 varies: ignore for now*/
     }
    },
    {{PACKNUM(-1,22,22,AARCH64_ni),0},"oldumount", OK, RLONG, 1,
     {
         {0,0, R|CT, CSTRING},
     }
    },
    {{PACKNUM(-1,23,23,AARCH64_ni),0},"setuid16", OK, RLONG, 1,},
    {{PACKNUM(-1,24,24,AARCH64_ni),0},"getuid16", OK, RLONG, 0,},
    {{PACKNUM(-1,25,25,AARCH64_ni),0},"stime", OK, RLONG, 1,
     {
         {0, sizeof(time_t), R},
     }
    },
    {{PACKNUM(101,26,26,AARCH64_ptrace),0},"ptrace", OK, RLONG, 4,},
    {{PACKNUM(37,27,27,AARCH64_alarm),0},"alarm", OK, RLONG, 1,},
#ifndef AARCH64
    {{PACKNUM(-1,28,28,AARCH64_fstat),0},"fstat", OK, RLONG, 2,
     {
         {1, sizeof(struct __old_kernel_stat), W},
     }
    },
#endif
    {{PACKNUM(5,-1,-1,AARCH64_fstat),0},"fstat", OK, RLONG, 2,
     {
         {1, sizeof(struct stat), W},
     }
    },
    {{PACKNUM(34,29,29,AARCH64_pause),0},"pause", OK, RLONG, 0,},
    {{PACKNUM(132,30,30,AARCH64_utime),0},"utime", OK, RLONG, 2,
     {
         {0,0, R|CT, CSTRING},
         {1, sizeof(struct utimbuf), R},
     }
    },
    {{PACKNUM(-1,31,31,AARCH64_ni),0},"ni_syscall", OK, RLONG, 0,},
    {{PACKNUM(-1,32,32,AARCH64_ni),0},"ni_syscall", OK, RLONG, 0,},
    {{PACKNUM(21,33,33,AARCH64_access),0},"access", OK, RLONG, 2,
     {
         {0,0, R|CT, CSTRING},
     }
    },
    {{PACKNUM(-1,34,34,AARCH64_ni),0},"nice", OK, RLONG, 1,},
    {{PACKNUM(-1,35,35,AARCH64_ni),0},"ni_syscall", OK, RLONG, 0,},
    {{PACKNUM(162,36,36,AARCH64_sync),0},"sync", OK, RLONG, 0,},
    {{PACKNUM(62,37,37,AARCH64_kill),0},"kill", OK, RLONG, 2,},
    {{PACKNUM(82,38,38,AARCH64_rename),0},"rename", OK, RLONG, 2,
     {
         {0,0, R|CT, CSTRING},
         {1,0, R|CT, CSTRING},
     }
    },
    {{PACKNUM(83,39,39,AARCH64_mkdir),0},"mkdir", OK, RLONG, 2,
     {
         {0,0, R|CT, CSTRING},
     }
    },
    {{PACKNUM(84,40,40,AARCH64_rmdir),0},"rmdir", OK, RLONG, 1,
     {
         {0,0, R|CT, CSTRING},
     }
    },
    {{PACKNUM(32,41,41,AARCH64_dup),0},"dup", OK, RLONG, 1,},
    {{PACKNUM(22,42,42,AARCH64_pipe),0},"pipe", OK, RLONG, 1,
     {
         {0,2*sizeof(int), W},
     }
    },
    {{PACKNUM(100,43,43,AARCH64_times),0},"times", OK, RLONG, 1,
     {
         {0, sizeof(struct tms), W},
     }
    },
    {{PACKNUM(-1,44,44,AARCH64_ni),0},"ni_syscall", OK, RLONG, 0,},
    {{PACKNUM(12,45,45,AARCH64_brk),0},"brk", OK, RLONG, 1,},
    {{PACKNUM(-1,46,46,AARCH64_ni),0},"setgid16", OK, RLONG, 1,},
    {{PACKNUM(-1,47,47,AARCH64_ni),0},"getgid16", OK, RLONG, 0,},
    {{PACKNUM(-1,48,48,AARCH64_ni),0},"signal", OK, RLONG, 2,},
    {{PACKNUM(-1,49,49,AARCH64_ni),0},"geteuid16", OK, RLONG, 0,},
    {{PACKNUM(-1,50,50,AARCH64_ni),0},"getegid16", OK, RLONG, 0,},
    {{PACKNUM(163,51,51,AARCH64_acct),0},"acct", OK, RLONG, 1,
     {
         {0,0, R|CT, CSTRING},
     }
    },
    {{PACKNUM(-1,52,52,AARCH64_umount),0},"umount", OK, RLONG, 2,
     {
         {0,0, R|CT, CSTRING},
     }
    },
    {{PACKNUM(-1,53,53,AARCH64_ni),0},"ni_syscall", OK, RLONG, 0,},
    {{PACKNUM(16,54,54,AARCH64_ioctl),0},"ioctl", OK|SYSINFO_SECONDARY_TABLE, RLONG, 3,
     {
         {1,}  /* ioctl request number */
     }, (drsys_sysnum_t*)syscall_ioctl_info
    },
    {{PACKNUM(72,55,55,AARCH64_fcntl),0},"fcntl", OK, RLONG, 2,}, /*special-cased: 3rd arg not always required*/
    {{PACKNUM(-1,56,56,AARCH64_ni),0},"ni_syscall", OK, RLONG, 0,},
    {{PACKNUM(109,57,57,AARCH64_setpgid),0},"setpgid", OK, RLONG, 2,},
    {{PACKNUM(-1,58,58,AARCH64_ni),0},"ni_syscall", OK, RLONG, 0,},
    {{PACKNUM(-1,59,59,AARCH64_ni),0},"olduname", OK, RLONG, 1, /* FIXME: ***Missing prototype*** */ },
    {{PACKNUM(95,60,60,AARCH64_umask),0},"umask", OK, RLONG, 1,},
    {{PACKNUM(161,61,61,AARCH64_chroot),0},"chroot", OK, RLONG, 1,
     {
         {0,0, R|CT, CSTRING},
     }
    },
#ifdef ANDROID
    /* XXX i#1850: no ustat?  Not in my NDK 21 headers. */
    {{PACKNUM(136,62,62,AARCH64_ustat),0},"ustat", UNKNOWN, RLONG, 2,},
#else
    {{PACKNUM(136,62,62,AARCH64_ustat),0},"ustat", OK, RLONG, 2,
     {
         {1, sizeof(struct ustat), W},
     }
    },
#endif
    {{PACKNUM(33,63,63,AARCH64_dup2),0},"dup2", OK, RLONG, 2,},
    {{PACKNUM(110,64,64,AARCH64_getppid),0},"getppid", OK, RLONG, 0,},
    {{PACKNUM(111,65,65,AARCH64_getpgrp),0},"getpgrp", OK, RLONG, 0,},
    {{PACKNUM(112,66,66,AARCH64_setsid),0},"setsid", OK, RLONG, 0,},
    {{PACKNUM(-1,67,67,AARCH64_ni),0},"sigaction", OK, RLONG, 3,/*FIXME type: {{1, sizeof(struct old_sigaction), W}, {2, sizeof(struct old_sigaction), R},}*/},
    {{PACKNUM(-1,68,68,AARCH64_ni),0},"sgetmask", OK, RLONG, 0,},
    {{PACKNUM(-1,69,69,AARCH64_ni),0},"ssetmask", OK, RLONG, 1,},
    {{PACKNUM(-1,70,70,AARCH64_ni),0},"setreuid16", OK, RLONG, 2,},
    {{PACKNUM(-1,71,71,AARCH64_ni),0},"setregid16", OK, RLONG, 2,},
    {{PACKNUM(-1,72,72,AARCH64_ni),0},"sigsuspend", OK, RLONG, 3,},
    {{PACKNUM(-1,73,73,AARCH64_ni),0},"sigpending", OK, RLONG, 1,/*FIXME type: {{0, sizeof(old_sigset_t), W},}*/},
    {{PACKNUM(170,74,74,AARCH64_sethostname),0},"sethostname", OK, RLONG, 2,
     {
         {0, -1, R},
     }
    },
    {{PACKNUM(160,75,75,AARCH64_setrlimit),0},"setrlimit", OK, RLONG, 2,
     {
         {1, sizeof(struct rlimit), R},
     }
    },
    {{PACKNUM(-1,76,76,AARCH64_ni),0},"old_getrlimit", OK, RLONG, 2,
     {
         {1, sizeof(struct rlimit), W},
     }
    },
    {{PACKNUM(98,77,77,AARCH64_getrusage),0},"getrusage", OK, RLONG, 2,
     {
         {1, sizeof(struct rusage), W},
     }
    },
    {{PACKNUM(96,78,78,AARCH64_gettimeofday),0},"gettimeofday", OK, RLONG, 2,
     {
         {0, sizeof(struct timeval), W},
         {1, sizeof(struct timezone), W},
     }
    },
    {{PACKNUM(164,79,79,AARCH64_settimeofday),0},"settimeofday", OK, RLONG, 2,
     {
         {0, sizeof(struct timeval), R},
         {1, sizeof(struct timezone), R},
     }
    },
    {{PACKNUM(-1,80,80,AARCH64_ni),0},"getgroups16", OK, RLONG, 2,/* FIXME how encode these: {{1, ARG1 * sizeof(vki_old_gid_t), W}, {1, RES * sizeof(vki_old_gid_t), W},}*/},
    {{PACKNUM(-1,81,81,AARCH64_ni),0},"setgroups16", OK, RLONG, 2,/* FIXME how encode these:{{1, ARG1 * sizeof(vki_old_gid_t), R},}*/},
    {{PACKNUM(-1,82,82,AARCH64_ni),0},"old_select", OK, RLONG, /*FIXME*/},
    {{PACKNUM(88,83,83,AARCH64_symlink),0},"symlink", OK, RLONG, 2,
     {
         {0,0, R|CT, CSTRING},
         {1,0, R|CT, CSTRING},
     }
    },
#ifndef AARCH64
    {{PACKNUM(-1,84,84,AARCH64_lstat),0},"lstat", OK, RLONG, 2,
     {
         {0,0, R|CT, CSTRING},
         {1, sizeof(struct __old_kernel_stat), W},
     }
    },
#endif
    {{PACKNUM(6,-1,-1,AARCH64_lstat),0},"lstat", OK, RLONG, 2,
     {
         {0,0, R|CT, CSTRING},
         {1, sizeof(struct stat), W},
     }
    },
    {{PACKNUM(89,85,85,AARCH64_readlink),0},"readlink", OK, RLONG, 3,
     {
         {0,0, R|CT, CSTRING},
         {1, -2, W},
         {1, RET, W},
     }
    },
    {{PACKNUM(134,86,86,AARCH64_uselib),0},"uselib", OK, RLONG, 1,
     {
         {0,0, R|CT, CSTRING},
     }
    },
    {{PACKNUM(167,87,87,AARCH64_swapon),0},"swapon", OK, RLONG, 2,
     {
         {0,0, R|CT, CSTRING},
     }
    },
    {{PACKNUM(169,88,88,AARCH64_reboot),0},"reboot", OK, RLONG, 4, /*FIXME: 3 is optional*/},
    {{PACKNUM(-1,89,89,AARCH64_ni),0},"old_readdir", OK, RLONG, 3,/*FIXME type: {{1, sizeof(struct old_linux_dirent), W},}*/},
    {{PACKNUM(-1,90,90,AARCH64_ni),0},"mmap", OK, RLONG, /*FIXME*/},
    {{PACKNUM(11,91,91,AARCH64_munmap),0},"munmap", OK, RLONG, 2,},
    /* XXX i#822: for framework w/ inlined types we'll need separate x64 entries */
    {{PACKNUM(76,92,92,AARCH64_truncate),0},"truncate", OK, RLONG, 2,
     {
         {0,0, R|CT, CSTRING},
     }
    },
    /* XXX i#822: for framework w/ inlined types we'll need separate x64 entries */
    {{PACKNUM(77,93,93,AARCH64_ftruncate),0},"ftruncate", OK, RLONG, 2,},
    {{PACKNUM(91,94,94,AARCH64_fchmod),0},"fchmod", OK, RLONG, 2,},
    {{PACKNUM(-1,95,95,AARCH64_ni),0},"fchown16", OK, RLONG, 3,},
    {{PACKNUM(140,96,96,AARCH64_getpriority),0},"getpriority", OK, RLONG, 2,},
    {{PACKNUM(141,97,97,AARCH64_setpriority),0},"setpriority", OK, RLONG, 3,},
    {{PACKNUM(-1,98,98,AARCH64_ni),0},"ni_syscall", OK, RLONG, 0,},
    {{PACKNUM(137,99,99,AARCH64_statfs),0},"statfs", OK, RLONG, 2,
     {
         {0,0, R|CT, CSTRING},
         {1, sizeof(struct statfs), W},
     }
    },
    {{PACKNUM(138,100,100,AARCH64_fstatfs),0},"fstatfs", OK, RLONG, 2,
     {
         {1, sizeof(struct statfs), W},
     }
    },
    {{PACKNUM(173,101,101,AARCH64_ni),0},"ioperm", OK, RLONG, 3,},
    {{PACKNUM(-1,102,102,AARCH64_ni),0},"socketcall", OK, RLONG, 2, /* special-cased below */},
    {{PACKNUM(103,103,103,AARCH64_syslog),0},"syslog", OK, RLONG, 3,
     {
         {1, -2, W},
     }
    },
    {{PACKNUM(38,104,104,AARCH64_setitimer),0},"setitimer", OK, RLONG, 3,
     {
         {1, sizeof(struct itimerval), R},
         {2, sizeof(struct itimerval), W},
     }
    },
    {{PACKNUM(36,105,105,AARCH64_getitimer),0},"getitimer", OK, RLONG, 2,
     {
         {1, sizeof(struct itimerval), W},
     }
    },
    {{PACKNUM(-1,106,106,AARCH64_ni),0},"newstat", OK, RLONG, 2,
     {
         {0,0, R|CT, CSTRING},
         {1, sizeof(struct stat), W},
     }
    },
    {{PACKNUM(-1,107,107,AARCH64_ni),0},"newlstat", OK, RLONG, 2,
     {
         {0,0, R|CT, CSTRING},
         {1, sizeof(struct stat), W},
     }
    },
    {{PACKNUM(-1,108,108,AARCH64_ni),0},"newfstat", OK, RLONG, 2,
     {
         {1, sizeof(struct stat), W},
     }
    },
    {{PACKNUM(63,109,109,AARCH64_uname),0},"uname", OK, RLONG, 1, /* FIXME: ***Missing prototype*** */ },
    {{PACKNUM(172,110,110,AARCH64_ni),0},"iopl", OK, RLONG, 1,},
    {{PACKNUM(153,111,111,AARCH64_vhangup),0},"vhangup", OK, RLONG, 0,},
    {{PACKNUM(-1,112,112,AARCH64_ni),0},"ni_syscall", OK, RLONG, 0,},
    {{PACKNUM(-1,113,113,AARCH64_ni),0},"vm86old", OK, RLONG, 1, /* FIXME: ***Missing prototype*** */ },
    {{PACKNUM(61,114,114,AARCH64_wait4),0},"wait4", OK, RLONG, 4,
     {
         {1, sizeof(int), W},
         {3, sizeof(struct rusage), W},
     }
    },
    {{PACKNUM(168,115,115,AARCH64_swapoff),0},"swapoff", OK, RLONG, 1,
     {
         {0,0, R|CT, CSTRING},
     }
    },
    {{PACKNUM(99,116,116,AARCH64_sysinfo),0},"sysinfo", OK, RLONG, 1,
     {
         {0, sizeof(struct sysinfo), W},
     }
    },
    {{PACKNUM(-1,117,117,AARCH64_ni),0},"ipc", OK, RLONG, 1, /* special-cased below */ },
    {{PACKNUM(74,118,118,AARCH64_fsync),0},"fsync", OK, RLONG, 1,},
    {{PACKNUM(-1,119,119,AARCH64_ni),0},"sigreturn", OK, RLONG, 0},
    {{PACKNUM(56,120,120,AARCH64_clone),0},"clone", OK, RLONG, 2,}, /* 3 params added in later kernels special-cased */
    {{PACKNUM(171,121,121,AARCH64_setdomainname),0},"setdomainname", OK, RLONG, 2,
     {
         {0, -1, R},
     }
    },
    {{PACKNUM(-1,122,122,AARCH64_ni),0},"newuname", OK, RLONG, 1,
     {
         {0, sizeof(struct new_utsname), W},
     }
    },
    {{PACKNUM(154,123,123,AARCH64_ni),0},"modify_ldt", OK, RLONG, 3, /* FIXME: ***Missing prototype*** */ },
    {{PACKNUM(159,124,124,AARCH64_adjtimex),0},"adjtimex", OK, RLONG, 1,
     {
         {0, sizeof(struct timex), R},
     }
    },
    {{PACKNUM(10,125,125,AARCH64_mprotect),0},"mprotect", OK, RLONG, 3,},
    {{PACKNUM(-1,126,126,AARCH64_ni),0},"sigprocmask", OK, RLONG, 3,/*FIXME type: {{1, sizeof(old_sigset_t), R}, {2, sizeof(old_sigset_t), W},}*/},
    {{PACKNUM(-1,127,127,AARCH64_ni),0},"ni_syscall", OK, RLONG, 0,},
    {{PACKNUM(175,128,128,AARCH64_init_module),0},"init_module", OK, RLONG, 3,
     {
         {0, -1, R},
         {2,0, R|CT, CSTRING},
     }
    },
    {{PACKNUM(176,129,129,AARCH64_delete_module),0},"delete_module", OK, RLONG, 2,
     {
         {0,0, R|CT, CSTRING},
     }
    },
    {{PACKNUM(-1,130,130,AARCH64_ni),0},"ni_syscall", OK, RLONG, 0,},
    {{PACKNUM(179,131,131,AARCH64_quotactl),0},"quotactl", OK, RLONG, 4,
     {
         {1,0, R|CT, CSTRING}, /* FIXME: #3 varies */
     }
    },
    {{PACKNUM(121,132,132,AARCH64_getpgid),0},"getpgid", OK, RLONG, 1,},
    {{PACKNUM(81,133,133,AARCH64_fchdir),0},"fchdir", OK, RLONG, 1,},
    {{PACKNUM(-1,134,134,AARCH64_bdflush),0},"bdflush", OK, RLONG, 2,},
    {{PACKNUM(139,135,135,AARCH64_ni),0},"sysfs", OK, RLONG, 3,},
    {{PACKNUM(135,136,136,AARCH64_personality),0},"personality", OK, RLONG, 1,},
    {{PACKNUM(-1,137,137,AARCH64_ni),0},"ni_syscall", OK, RLONG, 0,},
    {{PACKNUM(-1,138,138,AARCH64_ni),0},"setfsuid16", OK, RLONG, 1,},
    {{PACKNUM(-1,139,139,AARCH64_ni),0},"setfsgid16", OK, RLONG, 1,},
    {{PACKNUM(-1,140,140,AARCH64_llseek),0},"llseek", OK, RLONG, 5,
     {
         {3, sizeof(loff_t), W},
     }
    },
    {{PACKNUM(78,141,141,AARCH64_getdents),0},"getdents", OK, RLONG, 3,
     {
         {1, -2, W},
         {1, RET, W},
     }
    },
    {{PACKNUM(23,142,142,AARCH64_select),0},"select", OK, RLONG, 5,/* special-cased below */},
    {{PACKNUM(73,143,143,AARCH64_flock),0},"flock", OK, RLONG, 2,},
    {{PACKNUM(26,144,144,AARCH64_msync),0},"msync", OK, RLONG, 3,
     {
         {0, -1, R},
     }
    },
    {{PACKNUM(19,145,145,AARCH64_readv),0},"readv", OK, RLONG, 3, /* FIXME 1, ARG3 * sizeof(struct vki_iovec), R, 1,****** special-case:  (Addr)vec[i].iov_base, nReadThisBuf, R, */},
    {{PACKNUM(20,146,146,AARCH64_writev),0},"writev", OK, RLONG, 3, /* FIXME 1, ARG3 * sizeof(struct vki_iovec), R, 1,****** special-case:  "writev(vector[...])", OK, RLONG, (Addr)vec[i].iov_base, vec[i].iov_len, R, */},
    {{PACKNUM(124,147,147,AARCH64_getsid),0},"getsid", OK, RLONG, 1,},
    {{PACKNUM(75,148,148,AARCH64_fdatasync),0},"fdatasync", OK, RLONG, 1,},
    {{PACKNUM(156,149,149,AARCH64_ni),0},"_sysctl", OK, RLONG, 1,
     {
         {0, sizeof(struct __sysctl_args), R},
     }
    },/*special-cased*/
    {{PACKNUM(149,150,150,AARCH64_mlock),0},"mlock", OK, RLONG, 2,},
    {{PACKNUM(150,151,151,AARCH64_munlock),0},"munlock", OK, RLONG, 2,},
    {{PACKNUM(151,152,152,AARCH64_mlockall),0},"mlockall", OK, RLONG, 1,},
    {{PACKNUM(152,153,153,AARCH64_munlockall),0},"munlockall", OK, RLONG, 0,},
    {{PACKNUM(142,154,154,AARCH64_sched_setparam),0},"sched_setparam", OK, RLONG, 2,
     {
         {1, sizeof(struct sched_param), R},
     }
    },
    {{PACKNUM(143,155,155,AARCH64_sched_getparam),0},"sched_getparam", OK, RLONG, 2,
     {
         {1, sizeof(struct sched_param), W},
     }
    },
    {{PACKNUM(144,156,156,AARCH64_sched_setscheduler),0},"sched_setscheduler", OK, RLONG, 3,
     {
         {2, sizeof(struct sched_param), R},
     }
    },
    {{PACKNUM(145,157,157,AARCH64_sched_getscheduler),0},"sched_getscheduler", OK, RLONG, 1,},
    {{PACKNUM(24,158,158,AARCH64_sched_yield),0},"sched_yield", OK, RLONG, 0,},
    {{PACKNUM(146,159,159,AARCH64_sched_get_priority_max),0},"sched_get_priority_max", OK, RLONG, 1,},
    {{PACKNUM(147,160,160,AARCH64_sched_get_priority_min),0},"sched_get_priority_min", OK, RLONG, 1,},
    {{PACKNUM(148,161,161,AARCH64_sched_rr_get_interval),0},"sched_rr_get_interval", OK, RLONG, 2, /* FIXME  1, sizeof(struct timespec), U, */},
    {{PACKNUM(35,162,162,AARCH64_nanosleep),0},"nanosleep", OK, RLONG, 2,
     {
         {0, sizeof(struct timespec), R},
         {1, sizeof(struct timespec), W},
     }
    },
    {{PACKNUM(25,163,163,AARCH64_mremap),0},"mremap", OK, RLONG, 4,}, /* 5th arg is conditional so special-cased below */
    {{PACKNUM(-1,164,164,AARCH64_ni),0},"setresuid16", OK, RLONG, 3,},
    {{PACKNUM(-1,165,165,AARCH64_ni),0},"getresuid16", OK, RLONG, 3,/*FIXME type: {{0, sizeof(old_uid_t), W}, {1, sizeof(old_uid_t), W}, {2, sizeof(old_uid_t), W},}*/},
    {{PACKNUM(-1,166,166,AARCH64_ni),0},"vm86", OK, RLONG, 2, /* FIXME: ***Missing prototype*** */ },
    {{PACKNUM(-1,167,167,AARCH64_ni),0},"ni_syscall", OK, RLONG, 0,},
    {{PACKNUM(7,168,168,AARCH64_poll),0},"poll", OK, RLONG, 3, /* special-cased below */},
    {{PACKNUM(180,169,169,AARCH64_nfsservctl),0},"nfsservctl", OK, RLONG, 3, /* FIXME 1, sizeof(struct nfsctl_arg), U, 2, sizeof(void), U, */},
    {{PACKNUM(-1,170,170,AARCH64_ni),0},"setresgid16", OK, RLONG, 3,},
    {{PACKNUM(-1,171,171,AARCH64_ni),0},"getresgid16", OK, RLONG, 3,/*FIXME type: {{0, sizeof(old_gid_t), W}, {1, sizeof(old_gid_t), W}, {2, sizeof(old_gid_t), W},}*/},
    {{PACKNUM(157,172,172,AARCH64_prctl),0},"prctl", OK, RLONG, 1, /* special-cased below */},
    {{PACKNUM(15,173,173,AARCH64_rt_sigreturn),0},"rt_sigreturn", OK, RLONG, 0},
    {{PACKNUM(13,174,174,AARCH64_rt_sigaction),0},"rt_sigaction", OK, RLONG, 4,/*1 is special-cased below*/{{2, sizeof(kernel_sigaction_t), W},
     }
    },
    {{PACKNUM(14,175,175,AARCH64_rt_sigprocmask),0},"rt_sigprocmask", OK, RLONG, 4,
     {
         {1, sizeof(kernel_sigset_t), R},
         {2, sizeof(kernel_sigset_t), W},
     }
    },
    {{PACKNUM(127,176,176,AARCH64_rt_sigpending),0},"rt_sigpending", OK, RLONG, 2,
     {
         {0, sizeof(kernel_sigset_t), W},
     }
    },
    {{PACKNUM(128,177,177,AARCH64_rt_sigtimedwait),0},"rt_sigtimedwait", OK, RLONG, 4,
     {
         {0, sizeof(kernel_sigset_t), R},
         {1, sizeof(siginfo_t), W},
         {2, sizeof(struct timespec), R},
     }
    },
    {{PACKNUM(129,178,178,AARCH64_rt_sigqueueinfo),0},"rt_sigqueueinfo", OK, RLONG, 3,
     {
         {2, sizeof(siginfo_t), R},
     }
    },
    {{PACKNUM(130,179,179,AARCH64_rt_sigsuspend),0},"rt_sigsuspend", OK, RLONG, 2, /* FIXME 0, sizeof(siginfo_t), R, 0,****** special-case:  arg2, sizeof(struct vki_msqid64_ds), R, */},
    {{PACKNUM(17,180,180,AARCH64_pread64),0},"pread64", OK, RLONG, 4,
     {
         {1, -2, W},
         {1, RET, W},
     }
    },
    {{PACKNUM(18,181,181,AARCH64_pwrite64),0},"pwrite64", OK, RLONG, 4,
     {
         {1, -2, R},
     }
    },
    {{PACKNUM(-1,182,182,AARCH64_ni),0},"chown16", OK, RLONG, 3,
     {
         {0,0, R|CT, CSTRING},
     }
    },
    {{PACKNUM(79,183,183,AARCH64_getcwd),0},"getcwd", OK, RLONG, 2,
     {
         {0, -1, W},
         {0, RET, W},
     }
    },
    {{PACKNUM(125,184,184,AARCH64_capget),0},"capget", OK, RLONG, 2,
     {
         {0, sizeof(cap_user_header_t), R},
         {1, sizeof(cap_user_data_t), W},
     }
    },
    {{PACKNUM(126,185,185,AARCH64_capset),0},"capset", OK, RLONG, 2,
     {
         {0, sizeof(cap_user_header_t), R},
         {1, sizeof(cap_user_data_t), R},
     }
    },
    {{PACKNUM(131,186,186,AARCH64_sigaltstack),0},"sigaltstack", OK, RLONG, 2, /* FIXME 0,****** special-case:  "sigaltstack(ss)", OK, RLONG, (Addr)&ss->ss_sp, sizeof(ss->ss_sp), R, 0,****** special-case:  "sigaltstack(ss)", OK, RLONG, (Addr)&ss->ss_size, sizeof(ss->ss_size), R, {1, sizeof(cap_user_data_t data), W}, */},
    {{PACKNUM(40,187,187,AARCH64_sendfile),0},"sendfile", OK, RLONG, 4,
     {
         {2, sizeof(off_t), W},
     }
    },
    {{PACKNUM(-1,188,188,AARCH64_ni),0},"ni_syscall", OK, RLONG, 0,},
    {{PACKNUM(-1,189,189,AARCH64_ni),0},"ni_syscall", OK, RLONG, 0,},
    {{PACKNUM(58,190,190,AARCH64_vfork),0},"vfork", OK, RLONG, 0,},
    {{PACKNUM(97,191,191,AARCH64_getrlimit),0},"getrlimit", OK, RLONG, 2,
     {
         {1, sizeof(struct rlimit), W},
     }
    },
    {{PACKNUM(-1,192,192,AARCH64_ni),0},"mmap2", OK, RLONG, 6,},
    {{PACKNUM(9,-1,-1,AARCH64_mmap),0},  "mmap",  OK, RLONG, 6,},
    {{PACKNUM(-1,193,193,AARCH64_truncate64),0},"truncate64", OK, RLONG, 2,
     {
         {0,0, R|CT, CSTRING},
     }
    },
    {{PACKNUM(-1,194,194,AARCH64_ftruncate64),0},"ftruncate64", OK, RLONG, 2,},
#ifndef X64
    /* XXX i#1013: we'll need our own defs of stat64 for mixed-mode */
    {{PACKNUM(-1,195,195,AARCH64_stat64),0},"stat64", OK, RLONG, 2,
     {
         {0,0, R|CT, CSTRING},
         {1, sizeof(struct stat64), W},
     }
    },
    {{PACKNUM(-1,196,196,AARCH64_lstat64),0},"lstat64", OK, RLONG, 2,
     {
         {0,0, R|CT, CSTRING},
         {1, sizeof(struct stat64), W},
     }
    },
    {{PACKNUM(-1,197,197,AARCH64_fstat64),0},"fstat64", OK, RLONG, 2,
     {
         {1, sizeof(struct stat64), W,}
     }
    },
#endif
    {{PACKNUM(94,198,198,AARCH64_lchown),0},"lchown", OK, RLONG, 3,
     {
         {0,0, R|CT, CSTRING},
     }
    },
    {{PACKNUM(102,199,199,AARCH64_getuid),0},"getuid", OK, RLONG, 0,},
    {{PACKNUM(104,200,200,AARCH64_getgid),0},"getgid", OK, RLONG, 0,},
    {{PACKNUM(107,201,201,AARCH64_geteuid),0},"geteuid", OK, RLONG, 0,},
    {{PACKNUM(108,202,202,AARCH64_getegid),0},"getegid", OK, RLONG, 0,},
    {{PACKNUM(113,203,203,AARCH64_setreuid),0},"setreuid", OK, RLONG, 2,},
    {{PACKNUM(114,204,204,AARCH64_setregid),0},"setregid", OK, RLONG, 2,},
    {{PACKNUM(115,205,205,AARCH64_getgroups),0},"getgroups", OK, RLONG, 2,/*FIXME{{1, ARG1 * sizeof(vki_gid_t), W}, {1, RES * sizeof(vki_gid_t), W},}*/},
    {{PACKNUM(116,206,206,AARCH64_setgroups),0},"setgroups", OK, RLONG, 2,/*FIXME{{1, ARG1 * sizeof(vki_gid_t), R},}*/},
    {{PACKNUM(93,207,207,AARCH64_fchown),0},"fchown", OK, RLONG, 3,},
    {{PACKNUM(117,208,208,AARCH64_setresuid),0},"setresuid", OK, RLONG, 3,},
    {{PACKNUM(118,209,209,AARCH64_getresuid),0},"getresuid", OK, RLONG, 3,
     {
         {0, sizeof(uid_t), W},
         {1, sizeof(uid_t), W},
         {2, sizeof(uid_t), W},
     }
    },
    {{PACKNUM(119,210,210,AARCH64_setresgid),0},"setresgid", OK, RLONG, 3,},
    {{PACKNUM(120,211,211,AARCH64_getresgid),0},"getresgid", OK, RLONG, 3,
     {
         {0, sizeof(gid_t), W},
         {1, sizeof(gid_t), W},
         {2, sizeof(gid_t), W},
     }
    },
    {{PACKNUM(92,212,212,AARCH64_chown),0},"chown", OK, RLONG, 3,
     {
         {0,0, R|CT, CSTRING},
     }
    },
    {{PACKNUM(105,213,213,AARCH64_setuid),0},"setuid", OK, RLONG, 1,},
    {{PACKNUM(106,214,214,AARCH64_setgid),0},"setgid", OK, RLONG, 1,},
    {{PACKNUM(122,215,215,AARCH64_setfsuid),0},"setfsuid", OK, RLONG, 1,},
    {{PACKNUM(123,216,216,AARCH64_setfsgid),0},"setfsgid", OK, RLONG, 1,},

    /* Slight divergence in ARM vs x86 for these 4 */
    {{PACKNUM(155,217,218,AARCH64_pivot_root),0},"pivot_root", OK, RLONG, 2, /* FIXME 0, sizeof(char), U, 1, sizeof(char), U, */},
    {{PACKNUM(27,218,219,AARCH64_mincore),0},"mincore", OK, RLONG, 3,
     {
         {2,/*FIXME: round up to next page size*/-1, W},
     }
    },
    {{PACKNUM(28,219,220,AARCH64_madvise),0},"madvise", OK, RLONG, 3,},
    {{PACKNUM(217,220,217,AARCH64_getdents64),0},"getdents64", OK, RLONG, 3,
     {
         {1, -2, W},
         {1, RET, W},
     }
    },

    {{PACKNUM(-1,221,221,AARCH64_fcntl64),0},"fcntl64", OK, RLONG, 2,}, /*special-cased: 3rd arg not always required*/
    {{PACKNUM(-1,222,222,AARCH64_ni),0},"ni_syscall", OK, RLONG, 0,},
    {{PACKNUM(-1,223,223,AARCH64_ni),0},"ni_syscall", OK, RLONG, 0,},
    {{PACKNUM(186,224,224,AARCH64_gettid),0},"gettid", OK, RLONG, 0,},
    {{PACKNUM(187,225,225,AARCH64_readahead),0},"readahead", OK, RLONG, 3,},
    {{PACKNUM(188,226,226,AARCH64_setxattr),0},"setxattr", OK, RLONG, 5,
     {
         {0,0, R|CT, CSTRING},
         {1,0, R|CT, CSTRING},
         {2, -3, R},
     }
    },
    {{PACKNUM(189,227,227,AARCH64_lsetxattr),0},"lsetxattr", OK, RLONG, 5,
     {
         {0,0, R|CT, CSTRING},
         {1,0, R|CT, CSTRING},
         {2, -3, R},
     }
    },
    {{PACKNUM(190,228,228,AARCH64_fsetxattr),0},"fsetxattr", OK, RLONG, 5,
     {
         {1,0, R|CT, CSTRING},
         {2, -3, R},
     }
    },
    {{PACKNUM(191,229,229,AARCH64_getxattr),0},"getxattr", OK, RLONG, 4,
     {
         {0,0, R|CT, CSTRING},
         {1,0, R|CT, CSTRING},
         {2, -3, W},
         {2, RET, W},
     }
    },
    {{PACKNUM(192,230,230,AARCH64_lgetxattr),0},"lgetxattr", OK, RLONG, 4,
     {
         {0,0, R|CT, CSTRING},
         {1,0, R|CT, CSTRING},
         {2, -3, W},
         {2, RET, W},
     }
    },
    {{PACKNUM(193,231,231,AARCH64_fgetxattr),0},"fgetxattr", OK, RLONG, 4,
     {
         {1,0, R|CT, CSTRING},
         {2, -3, W},
         {2, RET, W},
     }
    },
    {{PACKNUM(194,232,232,AARCH64_listxattr),0},"listxattr", OK, RLONG, 3,
     {
         {0,0, R|CT, CSTRING},
         {1, -2, W},
         {1, RET, W},
     }
    },
    {{PACKNUM(195,233,233,AARCH64_llistxattr),0},"llistxattr", OK, RLONG, 3,
     {
         {0,0, R|CT, CSTRING},
         {1, -2, W},
         {1, RET, W},
     }
    },
    {{PACKNUM(196,234,234,AARCH64_flistxattr),0},"flistxattr", OK, RLONG, 3,
     {
         {1, -2, W},
         {1, RET, W},
     }
    },
    {{PACKNUM(197,235,235,AARCH64_removexattr),0},"removexattr", OK, RLONG, 2,
     {
         {0,0, R|CT, CSTRING},
         {1,0, R|CT, CSTRING},
     }
    },
    {{PACKNUM(198,236,236,AARCH64_lremovexattr),0},"lremovexattr", OK, RLONG, 2,
     {
         {0,0, R|CT, CSTRING},
         {1,0, R|CT, CSTRING},
     }
    },
    {{PACKNUM(199,237,237,AARCH64_fremovexattr),0},"fremovexattr", OK, RLONG, 2,
     {
         {1,0, R|CT, CSTRING},
     }
    },
    {{PACKNUM(200,238,238,AARCH64_tkill),0},"tkill", OK, RLONG, 2,},
    {{PACKNUM(-1,239,239,AARCH64_sendfile64),0},"sendfile64", OK, RLONG, 4,
     {
         {2, sizeof(loff_t), W},
     }
    },
    {{PACKNUM(202,240,240,AARCH64_futex),0},"futex", OK, RLONG, 3,
     {
         {0, sizeof(uint), R},
     }
    },/*rest are special-cased*/
    {{PACKNUM(203,241,241,AARCH64_sched_setaffinity),0},"sched_setaffinity", OK, RLONG, 3,
     {
         {2, -1, R},
     }
    },
    {{PACKNUM(204,242,242,AARCH64_sched_getaffinity),0},"sched_getaffinity", OK, RLONG, 3,
     {
         {2, -1, W},
     }
    },

    /* ARM numbers are off after skipping these 2 x86-only syscalls */
    {{PACKNUM(205,243,-1,AARCH64_ni),0},"set_thread_area", OK, RLONG, /* FIXME: ***Missing prototype*** */ },
    {{PACKNUM(211,244,-1,AARCH64_ni),0},"get_thread_area", OK, RLONG, /* FIXME: ***Missing prototype*** */ },
    {{PACKNUM(206,245,243,AARCH64_io_setup),0},"io_setup", OK, RLONG, 2,/*FIXME type: {{1, sizeof(aio_context_t), W},}*/},
    {{PACKNUM(207,246,244,AARCH64_io_destroy),0},"io_destroy", OK, RLONG, 1,},
    {{PACKNUM(208,247,245,AARCH64_io_getevents),0},"io_getevents", OK, RLONG, 5, /* FIXME 3, sizeof(struct io_event), W, 3,****** special-case:  cb->aio_buf, vev->result, W,{4, sizeof(struct timespec), R}, */},
    {{PACKNUM(209,248,246,AARCH64_io_submit),0},"io_submit", OK, RLONG, 3, /* FIXME 2, ARG2*sizeof(struct vki_iocb *), R, 2,****** special-case:  "io_submit(PWRITE)", OK, RLONG, cb->aio_buf, cb->aio_nbytes, R, */},
    {{PACKNUM(210,249,247,AARCH64_io_cancel),0},"io_cancel", OK, RLONG, 3,/* FIXME type: {{1, sizeof(struct iocb), R},{2, sizeof(struct io_event), W},}*/},
    {{PACKNUM(221,250,-1,AARCH64_fadvise64),0},"fadvise64", OK, RLONG, 4,},
    {{PACKNUM(-1,251,-1,AARCH64_ni),0},"ni_syscall", OK, RLONG, 0,},
    {{PACKNUM(231,252,248,AARCH64_exit_group),0},"exit_group", OK, RLONG, 1,},
    {{PACKNUM(212,253,249,AARCH64_lookup_dcookie),0},"lookup_dcookie", OK, RLONG, 3, /* FIXME 1, sizeof(char), U,{2, -3, W},{2, RET, W}, */},
    {{PACKNUM(213,254,250,AARCH64_epoll_create),0},"epoll_create", OK, RLONG, 1,},
    {{PACKNUM(233,255,251,AARCH64_epoll_ctl),0},"epoll_ctl", OK, RLONG, 4,
     {
         {3, sizeof(struct epoll_event), R},
     }
    },
    {{PACKNUM(232,256,252,AARCH64_epoll_wait),0},"epoll_wait", OK, RLONG, 4,
     {
         {1, -2, W|SYSARG_SIZE_IN_ELEMENTS, sizeof(struct epoll_event)},
         {1, RET, W|SYSARG_SIZE_IN_ELEMENTS, sizeof(struct epoll_event)},
     }
    },
    {{PACKNUM(216,257,253,AARCH64_remap_file_pages),0},"remap_file_pages", OK, RLONG, 5,},
    {{PACKNUM(218,258,256,AARCH64_set_tid_address),0},"set_tid_address", OK, RLONG, 1, /* FIXME 0, sizeof(int), U, */},
    {{PACKNUM(222,259,257,AARCH64_timer_create),0},"timer_create", OK, RLONG, 3,
     {
         {1, sizeof(struct sigevent), R},
         {2, sizeof(timer_t), W},
     }
    },
    {{PACKNUM(223,260,258,AARCH64_timer_settime),0},"timer_settime", OK, RLONG, 4,
     {
         {2, sizeof(struct itimerspec), R},
         {3, sizeof(struct itimerspec), W},
     }
    },
    {{PACKNUM(224,261,259,AARCH64_timer_gettime),0},"timer_gettime", OK, RLONG, 2,
     {
         {1, sizeof(struct itimerspec), W},
     }
    },
    {{PACKNUM(225,262,260,AARCH64_timer_getoverrun),0},"timer_getoverrun", OK, RLONG, 1,},
    {{PACKNUM(226,263,261,AARCH64_timer_delete),0},"timer_delete", OK, RLONG, 1,},
    {{PACKNUM(227,264,262,AARCH64_clock_settime),0},"clock_settime", OK, RLONG, 2,
     {
         {1, sizeof(struct timespec), R},
     }
    },
    {{PACKNUM(228,265,263,AARCH64_clock_gettime),0},"clock_gettime", OK, RLONG, 2,
     {
         {1, sizeof(struct timespec), W},
     }
    },
    {{PACKNUM(229,266,264,AARCH64_clock_getres),0},"clock_getres", OK, RLONG, 2,
     {
         {1, sizeof(struct timespec), W},
     }
    },
    {{PACKNUM(230,267,265,AARCH64_clock_nanosleep),0},"clock_nanosleep", OK, RLONG, 4,
     {
         {2, sizeof(struct timespec), R},
         {3, sizeof(struct timespec), W},
     }
    },
    {{PACKNUM(-1,268,266,AARCH64_statfs64),0},"statfs64", OK, RLONG, 3,
     {
         {0,0, R|CT, CSTRING},
         {2, -1, W},
     }
    },
    {{PACKNUM(-1,269,267,AARCH64_fstatfs64),0},"fstatfs64", OK, RLONG, 3,
     {
         {2, -1, W},
     }
    },
    {{PACKNUM(234,270,268,AARCH64_tgkill),0},"tgkill", OK, RLONG, 3,},
    {{PACKNUM(235,271,269,AARCH64_utimes),0},"utimes", OK, RLONG, 2,
     {
         {0,0, R|CT, CSTRING},
         {1,2 * sizeof(struct timeval), R},
     }
    },
    {{PACKNUM(-1,272,270,AARCH64_fadvise64_64),0},"fadvise64_64", OK, RLONG, 4,},
    {{PACKNUM(-1,273,-1,AARCH64_ni),0},"ni_syscall", OK, RLONG, 0,},
    {{PACKNUM(237,274,319,AARCH64_mbind),0},"mbind", OK, RLONG, 6, /*FIXME {{3, VG_ROUNDUP(ARG5, sizeof(UWord))/sizeof(UWord), R,},}*/},
    {{PACKNUM(239,275,320,AARCH64_get_mempolicy),0},"get_mempolicy", OK, RLONG, 5,/*FIXME {{0, sizeof(int), W}, {1, VG_ROUNDUP(ARG3, sizeof(UWord)*8)/sizeof(UWord), W},}*/},
    {{PACKNUM(238,276,321,AARCH64_set_mempolicy),0},"set_mempolicy", OK, RLONG, 3, /*FIXME {{1, VG_ROUNDUP(ARG3, sizeof(UWord))/sizeof(UWord), R},}*/},
    {{PACKNUM(240,277,274,AARCH64_mq_open),0},"mq_open", OK, RLONG, 4, /* FIXME 0, CSTRING, R, 0,****** special-case:  "mq_open(attr->mq_msgsize)", OK, RLONG, (Addr)&attr->mq_msgsize, sizeof(attr->mq_msgsize), R, 3, sizeof(struct mq_attr), U, */},
    {{PACKNUM(241,278,275,AARCH64_mq_unlink),0},"mq_unlink", OK, RLONG, 1,
     {
         {0,0, R|CT, CSTRING},
     }
    },
    {{PACKNUM(242,279,276,AARCH64_mq_timedsend),0},"mq_timedsend", OK, RLONG, 5,
     {
         {1, -2, R},
         {4, sizeof(struct timespec), R
     }
    },},
    {{PACKNUM(243,280,277,AARCH64_mq_timedreceive),0},"mq_timedreceive", OK, RLONG, 5,
     {
         {1, -2, W},
         {3, sizeof(unsigned int), W},
         {4, sizeof(struct timespec), R
     }
    },},
    {{PACKNUM(244,281,278,AARCH64_mq_notify),0},"mq_notify", OK, RLONG, 2,
     {
         {1, sizeof(struct sigevent), R},
     }
    },
    {{PACKNUM(245,282,279,AARCH64_mq_getsetattr),0},"mq_getsetattr", OK, RLONG, 3, /* FIXME 1,****** special-case:  "mq_getsetattr(mqstat->mq_flags)", OK, RLONG, (Addr)&attr->mq_flags, sizeof(attr->mq_flags), R,{2, sizeof(struct mq_attr), W}, */},
    {{PACKNUM(246,283,347,AARCH64_kexec_load),0},"kexec_load", OK, RLONG, 4, /* FIXME 2, sizeof(struct kexec_segment), U, */},
    {{PACKNUM(247,284,280,AARCH64_waitid),0},"waitid", OK, RLONG, 5,
     {
         {2, sizeof(siginfo_t), W},
         {4, sizeof(struct rusage), W},
     }
    },
    {{PACKNUM(-1,285,-1,AARCH64_ni),0},"ni_syscall", OK, RLONG, 0,},
    {{PACKNUM(248,286,309,AARCH64_add_key),0},"add_key", OK, RLONG, 5,
     {
         {0,0, R|CT, CSTRING},
         {1,0, R|CT, CSTRING},
         {2, -3, R},
     }
    },
    {{PACKNUM(249,287,310,AARCH64_request_key),0},"request_key", OK, RLONG, 4,
     {
         {0,0, R|CT, CSTRING},
         {1,0, R|CT, CSTRING},
         {2,0, R|CT, CSTRING},
     }
    },
    {{PACKNUM(250,288,311,AARCH64_keyctl),0},"keyctl", OK, RLONG, 5,
     {
         {1,0, R|CT, CSTRING},
         {2, -3, R},
         {2, RET, R},
         {3,0, R|CT, CSTRING},
     }
    },
    {{PACKNUM(251,289,314,AARCH64_ioprio_set),0},"ioprio_set", OK, RLONG, 3,},
    {{PACKNUM(252,290,315,AARCH64_ioprio_get),0},"ioprio_get", OK, RLONG, 2,},
    {{PACKNUM(253,291,316,AARCH64_inotify_init),0},"inotify_init", OK, RLONG, 0,},
    {{PACKNUM(254,292,317,AARCH64_inotify_add_watch),0},"inotify_add_watch", OK, RLONG, 3,
     {
         {1,0, R|CT, CSTRING},
     }
    },
    {{PACKNUM(255,293,318,AARCH64_inotify_rm_watch),0},"inotify_rm_watch", OK, RLONG, 2,},
    {{PACKNUM(256,294,-1,AARCH64_migrate_pages),0},"migrate_pages", OK, RLONG, 4, /* FIXME 2, sizeof(unsigned long), U, 3, sizeof(unsigned long), U, */},
    {{PACKNUM(257,295,322,AARCH64_openat),0},"openat", OK, RLONG, 4,
     {
         {1,0, R|CT, CSTRING},
     }
    },
    {{PACKNUM(258,296,323,AARCH64_mkdirat),0},"mkdirat", OK, RLONG, 3,
     {
         {1,0, R|CT, CSTRING},
     }
    },
    {{PACKNUM(259,297,324,AARCH64_mknodat),0},"mknodat", OK, RLONG, 4,
     {
         {1,0, R|CT, CSTRING},
     }
    },
    {{PACKNUM(260,298,325,AARCH64_fchownat),0},"fchownat", OK, RLONG, 5,
     {
         {1,0, R|CT, CSTRING},
     }
    },
    {{PACKNUM(261,299,326,AARCH64_futimesat),0},"futimesat", OK, RLONG, 3,
     {
         {1,0, R|CT, CSTRING},
         {2,2 * sizeof(struct timeval), R},
     }
    },
<<<<<<< HEAD
    {{PACKNUM(-1,300,327,AARCH64_fstatat64),0},"fstatat64", OK, RLONG, 4, /* FIXME 1, sizeof(char), U, 2, sizeof(struct stat64), U, */},
    {{PACKNUM(263,301,328,AARCH64_unlinkat),0},"unlinkat", OK, RLONG, 3,
=======
#ifndef X64
    /* XXX i#1013: we'll need our own defs of stat64 for mixed-mode */
    {{PACKNUM(-1,300,327,AARCH64_fstatat64),0},"fstatat64", OK, RLONG, 4,
>>>>>>> f41a91e5
     {
         {1,0, R|CT, CSTRING},
         {2,sizeof(struct stat64),W},
     }
    },
<<<<<<< HEAD
=======
#endif
    {{PACKNUM(263,301,328,AARCH64_unlinkat),0},"unlinkat", OK, RLONG, 3,
     {
         {1,0, R|CT, CSTRING},
     }
    },
>>>>>>> f41a91e5
    {{PACKNUM(264,302,329,AARCH64_renameat),0},"renameat", OK, RLONG, 4,
     {
         {1,0, R|CT, CSTRING},
         {3,0, R|CT, CSTRING},
     }
    },
    {{PACKNUM(265,303,330,AARCH64_linkat),0},"linkat", OK, RLONG, 5,
     {
         {1,0, R|CT, CSTRING},
         {3,0, R|CT, CSTRING},
     }
    },
    {{PACKNUM(266,304,331,AARCH64_symlinkat),0},"symlinkat", OK, RLONG, 3,
     {
         {0,0, R|CT, CSTRING},
         {2,0, R|CT, CSTRING},
     }
    },
    {{PACKNUM(267,305,332,AARCH64_readlinkat),0},"readlinkat", OK, RLONG, 4,
     {
         {1,0, R|CT, CSTRING},
         {2, -3, W},
         {2, RET, W},
     }
    },
    {{PACKNUM(268,306,333,AARCH64_fchmodat),0},"fchmodat", OK, RLONG, 3,
     {
         {1,0, R|CT, CSTRING},
     }
    },
    {{PACKNUM(269,307,334,AARCH64_faccessat),0},"faccessat", OK, RLONG, 3,
     {
         {1,0, R|CT, CSTRING},
     }
    },
    {{PACKNUM(270,308,335,AARCH64_pselect6),0},"pselect6", OK, RLONG, 6, /* special-cased below */},
    {{PACKNUM(271,309,336,AARCH64_ppoll),0},"ppoll", OK, RLONG, 5, /* FIXME 0, sizeof(struct pollfd), U,{2, sizeof(struct timespec), R},{3, sizeof(kernel_sigset_t), R}, 3,****** special-case:  (Addr)(&ufds[i].revents), sizeof(ufds[i].revents), R, */},
    {{PACKNUM(272,310,337,AARCH64_unshare),0},"unshare", OK, RLONG, 1,},
    {{PACKNUM(273,311,338,AARCH64_set_robust_list),0},"set_robust_list", OK, RLONG, 2,
     {
         {0, -1, R},
     }
    },
    {{PACKNUM(274,312,339,AARCH64_get_robust_list),0},"get_robust_list", OK, RLONG, 3,/*FIXME type: {{1, sizeof(struct robust_list_head), W},{2, sizeof(size_t), W},}*/},
    {{PACKNUM(275,313,340,AARCH64_splice),0},"splice", OK, RLONG, 6, /* FIXME 1, sizeof(loff_t), U, 3, sizeof(loff_t), U, */},
    {{PACKNUM(277,314,341,AARCH64_sync_file_range),0},"sync_file_range", OK, RLONG, 4,},
    {{PACKNUM(276,315,342,AARCH64_tee),0},"tee", OK, RLONG, 4,},
    {{PACKNUM(278,316,343,AARCH64_vmsplice),0},"vmsplice", OK, RLONG, 4, /* FIXME 1, sizeof(struct iovec), U, */},
    {{PACKNUM(279,317,344,AARCH64_move_pages),0},"move_pages", OK, RLONG, 6, /* FIXME 2, sizeof(void), U, 3, sizeof(int), U, 4, sizeof(int), U, */},
    {{PACKNUM(309,318,345,AARCH64_getcpu),0},"getcpu", OK, RLONG, 3, /* FIXME 0, sizeof(unsigned), U, 1, sizeof(unsigned), U, 2, sizeof(struct getcpu_cache), U, */},
    {{PACKNUM(281,319,346,AARCH64_epoll_pwait),0},"epoll_pwait", OK, RLONG, 6,
     {
         {1, -2, W|SYSARG_SIZE_IN_ELEMENTS, sizeof(struct epoll_event)},
         {1, RET, W|SYSARG_SIZE_IN_ELEMENTS, sizeof(struct epoll_event)},
         {4, sizeof(kernel_sigset_t), R},
     }
    },
    {{PACKNUM(280,320,348,AARCH64_utimensat),0},"utimensat", OK, RLONG, 4,
     {
         {1,0, R|CT, CSTRING},
         {2,2 * sizeof(struct timespec), R},
     }
    },
    {{PACKNUM(282,321,349,AARCH64_signalfd),0},"signalfd", OK, RLONG, 3,
     {
         {1, sizeof(kernel_sigset_t), R},
     }
    },
    {{PACKNUM(283,322,350,AARCH64_timerfd_create),0},"timerfd_create", OK, RLONG, 2,},
    {{PACKNUM(284,323,351,AARCH64_eventfd),0},"eventfd", OK, RLONG, 1,},
    {{PACKNUM(285,324,352,AARCH64_fallocate),0},"fallocate", OK, RLONG, 4,},
    {{PACKNUM(286,325,353,AARCH64_timerfd_settime),0},"timerfd_settime", OK, RLONG, 4,
     {
         {2, sizeof(struct itimerspec), R},
         {3, sizeof(struct itimerspec), W},
     }
    },
    {{PACKNUM(287,326,354,AARCH64_timerfd_gettime),0},"timerfd_gettime", OK, RLONG, 2,
     {
         {1, sizeof(struct itimerspec), W},
     }
    },
    {{PACKNUM(289,327,355,AARCH64_signalfd4),0},"signalfd4", OK, RLONG, 4, /* FIXME 1, sizeof(kernel_sigset_t), U, */},
    {{PACKNUM(290,328,356,AARCH64_eventfd2),0},"eventfd2", OK, RLONG, 2,},
    {{PACKNUM(291,329,357,AARCH64_epoll_create1),0},"epoll_create1", OK, RLONG, 1,},
    {{PACKNUM(292,330,358,AARCH64_dup3),0},"dup3", OK, RLONG, 3,},
    {{PACKNUM(293,331,359,AARCH64_pipe2),0},"pipe2", OK, RLONG, 2,
     {
         {0, sizeof(int)*2, W},
         {1, sizeof(int), SYSARG_INLINED, DRSYS_TYPE_SIGNED_INT},
     }
    },
    {{PACKNUM(294,332,360,AARCH64_inotify_init1),0},"inotify_init1", OK, RLONG, 1,},

    /* FIXME i#1019: fill these new syscalls in */
    {{PACKNUM(295,333,361,AARCH64_preadv),0},"preadv", UNKNOWN, RLONG, 0, },
    {{PACKNUM(296,334,362,AARCH64_pwritev),0},"pwritev", UNKNOWN, RLONG, 0, },
    {{PACKNUM(297,335,363,AARCH64_rt_tgsigqueueinfo),0},"rt_tgsigqueueinfo", UNKNOWN, RLONG, 0, },
    {{PACKNUM(298,336,364,AARCH64_perf_event_open),0},"perf_event_open", UNKNOWN, RLONG, 0, },
    {{PACKNUM(299,337,365,AARCH64_recvmmsg),0},"recvmmsg", UNKNOWN, RLONG, 0, },
    {{PACKNUM(300,338,367,AARCH64_fanotify_init),0},"fanotify_init", UNKNOWN, RLONG, 0, },
    {{PACKNUM(301,339,368,AARCH64_fanotify_mark),0},"fanotify_mark", UNKNOWN, RLONG, 0, },
    {{PACKNUM(302,340,369,AARCH64_prlimit64),0},"prlimit64", UNKNOWN, RLONG, 0, },
    {{PACKNUM(303,341,370,AARCH64_name_to_handle_at),0},"name_to_handle_at", UNKNOWN, RLONG, 0, },
    {{PACKNUM(304,342,371,AARCH64_open_by_handle_at),0},"open_by_handle_at", UNKNOWN, RLONG, 0, },
    {{PACKNUM(305,343,372,AARCH64_clock_adjtime),0},"clock_adjtime", UNKNOWN, RLONG, 0, },
    {{PACKNUM(306,344,373,AARCH64_syncfs),0},"syncfs", OK, RLONG, 1,
     {
         {0, sizeof(int),SYSARG_INLINED, DRSYS_TYPE_SIGNED_INT},
     }
    },
    {{PACKNUM(307,345,374,AARCH64_sendmmsg),0},"sendmmsg", UNKNOWN, RLONG, 0, },
    {{PACKNUM(308,346,375,AARCH64_setns),0},"setns", UNKNOWN, RLONG, 0, },
    {{PACKNUM(310,347,376,AARCH64_process_vm_readv),0},"process_vm_readv", OK, RLONG, 6,
     {
         {0, sizeof(pid_t), SYSARG_INLINED, DRSYS_TYPE_UNSIGNED_INT},
         {1, -2, R|SYSARG_SIZE_IN_ELEMENTS, sizeof(struct iovec)},
         {2, sizeof(unsigned long), SYSARG_INLINED, DRSYS_TYPE_UNSIGNED_INT},
         {3, -4, R|SYSARG_SIZE_IN_ELEMENTS, sizeof(struct iovec)},
         {4, sizeof(unsigned long), SYSARG_INLINED, DRSYS_TYPE_UNSIGNED_INT},
         {5, sizeof(int), SYSARG_INLINED, DRSYS_TYPE_SIGNED_INT},
     }
    },
    {{PACKNUM(311,348,377,AARCH64_process_vm_writev),0},"process_vm_writev", OK, RLONG, 6,
     {
         {0, sizeof(pid_t), SYSARG_INLINED, DRSYS_TYPE_UNSIGNED_INT},
         {1, -2, R|SYSARG_SIZE_IN_ELEMENTS, sizeof(struct iovec)},
         {2, sizeof(unsigned long), SYSARG_INLINED, DRSYS_TYPE_UNSIGNED_INT},
         {3, -4, R|SYSARG_SIZE_IN_ELEMENTS, sizeof(struct iovec)},
         {4, sizeof(unsigned long), SYSARG_INLINED, DRSYS_TYPE_UNSIGNED_INT},
         {5, sizeof(int), SYSARG_INLINED, DRSYS_TYPE_SIGNED_INT},
     }
    },
    {{PACKNUM(312,349,-1,AARCH64_kcmp),0},"kcmp", UNKNOWN, RLONG, 0, },
    {{PACKNUM(313,350,-1,AARCH64_finit_module),0},"finit_module", OK, RLONG, 3,
     {
         {0, sizeof(int), SYSARG_INLINED, DRSYS_TYPE_SIGNED_INT},
         {1, 0, R|CT, CSTRING},
         {2, sizeof(int), SYSARG_INLINED, DRSYS_TYPE_SIGNED_INT},
     }
    },

    /**************************************************/
    /* 64-bit only (some are on ARM too) */
    {{PACKNUM(29,-1,307,AARCH64_shmget),0},"shmget", OK, RLONG, 3, },
    {{PACKNUM(30,-1,305,AARCH64_shmat),0},"shmat", OK, RLONG, 3, /*FIXME i#1018: mark the shared mem as defined*/ },
    {{PACKNUM(31,-1,308,AARCH64_shmctl),0},"shmctl", OK, RLONG, 3, /*special-cased*/},
    {{PACKNUM(41,-1,281,AARCH64_socket),0},"socket", OK, RLONG, 3, },
    {{PACKNUM(42,-1,283,AARCH64_connect),0},"connect", OK, RLONG, 3,
     {
         {1, -2, R|CT, SYSARG_TYPE_SOCKADDR},
     }
    },
    {{PACKNUM(43,-1,285,AARCH64_accept),0},"accept", OK, RLONG, 3,
     {
         {1, -2, WI|CT, SYSARG_TYPE_SOCKADDR},
         {2, sizeof(socklen_t), W|HT, DRSYS_TYPE_UNSIGNED_INT},
     }
    },
    {{PACKNUM(44,-1,290,AARCH64_sendto),0},"sendto", OK, RLONG, 6,
     {
         {1, -2, R},
         {4, -5, R|CT, SYSARG_TYPE_SOCKADDR},
         {5, sizeof(socklen_t), SYSARG_INLINED, DRSYS_TYPE_UNSIGNED_INT},
     }
    },
    {{PACKNUM(45,-1,292,AARCH64_recvfrom),0},"recvfrom", OK, RLONG, 6,
     {
         {1, -2, W},
         {4, -5, WI|CT, SYSARG_TYPE_SOCKADDR},
         {5, sizeof(socklen_t), R|W|HT|SYSARG_IGNORE_IF_PREV_NULL, DRSYS_TYPE_UNSIGNED_INT},
     }
    },
    {{PACKNUM(46,-1,296,AARCH64_sendmsg),0},"sendmsg", OK, RLONG, 3,
     {
         {1, sizeof(struct msghdr), R|CT, SYSARG_TYPE_MSGHDR},
     }
    },
    {{PACKNUM(47,-1,297,AARCH64_recvmsg),0},"recvmsg", OK, RLONG, 3,
     {
         {1, sizeof(struct msghdr), W|CT, SYSARG_TYPE_MSGHDR},
     }
    },
    {{PACKNUM(48,-1,293,AARCH64_shutdown),0},"shutdown", OK, RLONG, 2, },
    {{PACKNUM(49,-1,282,AARCH64_bind),0},"bind", OK, RLONG, 3,
     {
         {1, -2, R|CT, SYSARG_TYPE_SOCKADDR},
     }
    },
    {{PACKNUM(50,-1,284,AARCH64_listen),0},"listen", OK, RLONG, 2, },
    {{PACKNUM(51,-1,286,AARCH64_getsockname),0},"getsockname", OK, RLONG, 3,
     {
         {1, -2, WI|CT, SYSARG_TYPE_SOCKADDR},
         {2, sizeof(socklen_t), W|HT, DRSYS_TYPE_UNSIGNED_INT},
     }
    },
    {{PACKNUM(52,-1,287,AARCH64_getpeername),0},"getpeername", OK, RLONG, 3,
     {
         {1, -2, WI|CT, SYSARG_TYPE_SOCKADDR},
         {2, sizeof(socklen_t), W|HT, DRSYS_TYPE_UNSIGNED_INT},
     }
    },
    {{PACKNUM(53,-1,288,AARCH64_socketpair),0},"socketpair", OK, RLONG, 4,
     {
         {3,2*sizeof(int), W},
     }
    },
    {{PACKNUM(54,-1,294,AARCH64_setsockopt),0},"setsockopt", OK, RLONG, 5,
     {
         {3, -4, R},
     }
    },
    {{PACKNUM(55,-1,295,AARCH64_getsockopt),0},"getsockopt", OK, RLONG, 5,
     {
         {3, -4, WI},
         {4, sizeof(socklen_t), W|HT, DRSYS_TYPE_UNSIGNED_INT},
     }
    },
    {{PACKNUM(64,-1,299,AARCH64_semget),0},"semget", OK, RLONG, 3, },
    {{PACKNUM(65,-1,298,AARCH64_semop),0},"semop", OK, RLONG, 3,
     {
         {1, -2, R|SYSARG_SIZE_IN_ELEMENTS, sizeof(struct sembuf)},
     }
    },
    {{PACKNUM(66,-1,300,AARCH64_semctl),0},"semctl", OK, RLONG, 4, /*special-cased*/},
    {{PACKNUM(67,-1,306,AARCH64_shmdt),0},"shmdt", OK, RLONG, 1, /*FIXME i#1018: mark the un-shared mem as unaddr*/  },
    {{PACKNUM(68,-1,303,AARCH64_msgget),0},"msgget", OK, RLONG, 2, },
    {{PACKNUM(69,-1,301,AARCH64_msgsnd),0},"msgsnd", OK, RLONG, 4,
     {
         {1, -2, R|CT, SYSARG_TYPE_MSGBUF},
     }
    },
    {{PACKNUM(70,-1,302,AARCH64_msgrcv),0},"msgrcv", OK, RLONG, 5,
     {
         {1, -2, W|CT, SYSARG_TYPE_MSGBUF},
     }
    },
    {{PACKNUM(71,-1,304,AARCH64_msgctl),0},"msgctl", OK, RLONG, 3, /*special-cased*/},
<<<<<<< HEAD
    {{PACKNUM(158,-1,-1,AARCH64_ni),0},"arch_prctl", OK, RLONG, 2,
=======
    {{PACKNUM(158,384,-1,AARCH64_ni),0},"arch_prctl", OK, RLONG, 2,
>>>>>>> f41a91e5
     {
         {0, sizeof(int), SYSARG_INLINED, DRSYS_TYPE_SIGNED_INT},
         /* 2nd arg is special-cased */
     }
    },
    /* FIXME i#1019: fill these in (merge w/ 32-bit parallel entries above if nec) */
    {{PACKNUM(166,-1,-1,AARCH64_umount2),0},"umount2", UNKNOWN, RLONG, 0, },
    {{PACKNUM(174,-1,-1,AARCH64_ni),0},"create_module", UNKNOWN, RLONG, 0, },
    {{PACKNUM(177,-1,-1,AARCH64_ni),0},"get_kernel_syms", UNKNOWN, RLONG, 0, },
    {{PACKNUM(178,-1,-1,AARCH64_ni),0},"query_module", UNKNOWN, RLONG, 0, },
    {{PACKNUM(181,-1,-1,AARCH64_ni),0},"getpmsg", UNKNOWN, RLONG, 0, },
    {{PACKNUM(182,-1,-1,AARCH64_ni),0},"putpmsg", UNKNOWN, RLONG, 0, },
    {{PACKNUM(183,-1,-1,AARCH64_ni),0},"afs_syscall", UNKNOWN, RLONG, 0, },
    {{PACKNUM(184,-1,-1,AARCH64_ni),0},"tuxcall", UNKNOWN, RLONG, 0, },
    {{PACKNUM(185,-1,-1,AARCH64_ni),0},"security", UNKNOWN, RLONG, 0, },
    {{PACKNUM(214,-1,-1,AARCH64_ni),0},"epoll_ctl_old", UNKNOWN, RLONG, 0, },
    {{PACKNUM(215,-1,-1,AARCH64_ni),0},"epoll_wait_old", UNKNOWN, RLONG, 0, },
    {{PACKNUM(220,-1,-1,AARCH64_semtimedop),0},"semtimedop", OK, RLONG, 4,
     {
         {1,-2,R|SYSARG_SIZE_IN_ELEMENTS,sizeof(struct sembuf)},
         {3,sizeof(struct timespec),R},
     }
    },
    {{PACKNUM(236,-1,-1,AARCH64_ni),0},"vserver", UNKNOWN, RLONG, 0, },
<<<<<<< HEAD
    {{PACKNUM(262,-1,-1,AARCH64_newfstatat),0},"newfstatat", UNKNOWN, RLONG, 0, },
=======
    {{PACKNUM(262,-1,-1,AARCH64_newfstatat),0},"newfstatat", OK, RLONG, 4,
     {
         {1,0, R|CT, CSTRING},
         {2,sizeof(struct stat),W},
     }
    },
>>>>>>> f41a91e5
    {{PACKNUM(288,-1,366,AARCH64_ni),0},"paccept", OK, RLONG, 4,
     {
         {1,-2,WI|CT,SYSARG_TYPE_SOCKADDR},
         {2,sizeof(int),W, DRSYS_TYPE_SIGNED_INT},
     }
    }, /* == accept4 */

#ifdef AARCHXX
    /**************************************************/
    /* ARM-only */
    {{PACKNUM(-1,-1,271,AARCH64_ni),0},"pciconfig_iobase", OK, RLONG, 3,
     {
         {0, sizeof(long), SYSARG_INLINED, DRSYS_TYPE_SIGNED_INT},
         {1, sizeof(long), SYSARG_INLINED, DRSYS_TYPE_UNSIGNED_INT},
         {2, sizeof(long), SYSARG_INLINED, DRSYS_TYPE_UNSIGNED_INT},
     }
    },
    {{PACKNUM(-1,-1,272,AARCH64_ni),0},"pciconfig_read", OK, RLONG, 5,
     {
         {0, sizeof(long), SYSARG_INLINED, DRSYS_TYPE_UNSIGNED_INT},
         {1, sizeof(long), SYSARG_INLINED, DRSYS_TYPE_UNSIGNED_INT},
         {2, sizeof(long), SYSARG_INLINED, DRSYS_TYPE_UNSIGNED_INT},
         {3, sizeof(long), SYSARG_INLINED, DRSYS_TYPE_UNSIGNED_INT},
         {4, -3, W},
     }
    },
    {{PACKNUM(-1,-1,273,AARCH64_ni),0},"pciconfig_write", OK, RLONG, 5,
     {
         {0, sizeof(long), SYSARG_INLINED, DRSYS_TYPE_UNSIGNED_INT},
         {1, sizeof(long), SYSARG_INLINED, DRSYS_TYPE_UNSIGNED_INT},
         {2, sizeof(long), SYSARG_INLINED, DRSYS_TYPE_UNSIGNED_INT},
         {3, sizeof(long), SYSARG_INLINED, DRSYS_TYPE_UNSIGNED_INT},
         {4, -3, R},
     }
    },
    {{PACKNUM(-1,-1,289,AARCH64_send),0},"send", OK, RLONG, 4,
     {
         /* Seems to have same 1st 4 args of sendto */
         {1, -2, R},
     }
    },
    {{PACKNUM(-1,-1,291,AARCH64_recv),0},"recv", OK, RLONG, 4,
     {
         /* Seems to have same 1st 4 args of recvfrom */
         {1, -2, W},
     }
    },
    {{PACKNUM(-1,-1,0x0f0001,AARCH64_ni),0},"breakpoint", OK, RLONG, 1,
     {
         /* Return value is this param: */
         {0, sizeof(reg_t), SYSARG_INLINED, DRSYS_TYPE_UNSIGNED_INT},
     }
    },
    {{PACKNUM(-1,-1,0x0f0002,AARCH64_ni),0},"cacheflush", OK, RLONG, 3,
     {
         {0, sizeof(void *), SYSARG_INLINED, DRSYS_TYPE_POINTER},
         {1, sizeof(long), SYSARG_INLINED, DRSYS_TYPE_UNSIGNED_INT},
         {2, sizeof(int), SYSARG_INLINED, DRSYS_TYPE_UNSIGNED_INT},
     }
    },
    {{PACKNUM(-1,-1,0x0f0003,AARCH64_ni),0},"usr26", OK, RLONG, 1,
     {
         /* Return value is this param: */
         {0, sizeof(reg_t), SYSARG_INLINED, DRSYS_TYPE_UNSIGNED_INT},
     }
    },
    {{PACKNUM(-1,-1,0x0f0004,AARCH64_ni),0},"usr32", OK, RLONG, 1,
     {
         /* Return value is this param: */
         {0, sizeof(reg_t), SYSARG_INLINED, DRSYS_TYPE_UNSIGNED_INT},
     }
    },
    {{PACKNUM(-1,-1,0x0f0005,AARCH64_ni),0},"settls", OK, RLONG, 1,
     {
         {0, sizeof(void *), SYSARG_INLINED, DRSYS_TYPE_POINTER},
     }
    },
#endif

    /* XXX i#1019: add newly added linux syscalls */
};

size_t count_syscall_info = sizeof(syscall_info)/sizeof(syscall_info[0]);<|MERGE_RESOLUTION|>--- conflicted
+++ resolved
@@ -984,28 +984,20 @@
          {2,2 * sizeof(struct timeval), R},
      }
     },
-<<<<<<< HEAD
-    {{PACKNUM(-1,300,327,AARCH64_fstatat64),0},"fstatat64", OK, RLONG, 4, /* FIXME 1, sizeof(char), U, 2, sizeof(struct stat64), U, */},
-    {{PACKNUM(263,301,328,AARCH64_unlinkat),0},"unlinkat", OK, RLONG, 3,
-=======
 #ifndef X64
     /* XXX i#1013: we'll need our own defs of stat64 for mixed-mode */
     {{PACKNUM(-1,300,327,AARCH64_fstatat64),0},"fstatat64", OK, RLONG, 4,
->>>>>>> f41a91e5
      {
          {1,0, R|CT, CSTRING},
          {2,sizeof(struct stat64),W},
      }
     },
-<<<<<<< HEAD
-=======
 #endif
     {{PACKNUM(263,301,328,AARCH64_unlinkat),0},"unlinkat", OK, RLONG, 3,
      {
          {1,0, R|CT, CSTRING},
      }
     },
->>>>>>> f41a91e5
     {{PACKNUM(264,302,329,AARCH64_renameat),0},"renameat", OK, RLONG, 4,
      {
          {1,0, R|CT, CSTRING},
@@ -1244,11 +1236,7 @@
      }
     },
     {{PACKNUM(71,-1,304,AARCH64_msgctl),0},"msgctl", OK, RLONG, 3, /*special-cased*/},
-<<<<<<< HEAD
-    {{PACKNUM(158,-1,-1,AARCH64_ni),0},"arch_prctl", OK, RLONG, 2,
-=======
     {{PACKNUM(158,384,-1,AARCH64_ni),0},"arch_prctl", OK, RLONG, 2,
->>>>>>> f41a91e5
      {
          {0, sizeof(int), SYSARG_INLINED, DRSYS_TYPE_SIGNED_INT},
          /* 2nd arg is special-cased */
@@ -1273,16 +1261,12 @@
      }
     },
     {{PACKNUM(236,-1,-1,AARCH64_ni),0},"vserver", UNKNOWN, RLONG, 0, },
-<<<<<<< HEAD
-    {{PACKNUM(262,-1,-1,AARCH64_newfstatat),0},"newfstatat", UNKNOWN, RLONG, 0, },
-=======
     {{PACKNUM(262,-1,-1,AARCH64_newfstatat),0},"newfstatat", OK, RLONG, 4,
      {
          {1,0, R|CT, CSTRING},
          {2,sizeof(struct stat),W},
      }
     },
->>>>>>> f41a91e5
     {{PACKNUM(288,-1,366,AARCH64_ni),0},"paccept", OK, RLONG, 4,
      {
          {1,-2,WI|CT,SYSARG_TYPE_SOCKADDR},
